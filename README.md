# <img width="24px" src="./Logo/256.png" alt="cleanuperr"></img> cleanuperr

cleanuperr is a tool for automating the cleanup of unwanted or blocked files in Sonarr, Radarr, and supported download clients like qBittorrent. It removes incomplete or blocked downloads, updates queues, and enforces blacklists or whitelists to manage file selection. After removing blocked content, cleanuperr can also trigger a search to replace the deleted shows/movies.

cleanuperr was created primarily to address malicious files, such as `*.lnk` or `*.zipx`, that were getting stuck in Sonarr/Radarr and required manual intervention. Some of the reddit posts that made cleanuperr come to life can be found [here](https://www.reddit.com/r/sonarr/comments/1gqnx16/psa_sonarr_downloaded_a_virus/), [here](https://www.reddit.com/r/sonarr/comments/1gqwklr/sonar_downloaded_a_mkv_file_which_looked_like_a/), [here](https://www.reddit.com/r/sonarr/comments/1gpw2wa/downloaded_waiting_to_import/) and [here](https://www.reddit.com/r/sonarr/comments/1gpi344/downloads_not_importing_no_files_found/).

The tool supports both qBittorrent's built-in exclusion features and its own blocklist-based system. Binaries for all platforms are provided, along with Docker images for easy deployment.

Refer to the [Environment variables](#Environment-variables) section for detailed configuration instructions and the [Setup](#Setup) section for an in-depth explanation of the cleanup process.

## Key features
- Marks unwanted files as skip/unwanted in the download client.
- Automatically strikes stalled or stuck downloads. 
- Removes and blocks downloads that reached the maximum number of strikes or are marked as unwanted by the download client or by cleanuperr and triggers a search for removed downloads.

## Important note

Only the **latest versions** of the following apps are supported, or earlier versions that have the same API as the latest version:
- qBittorrent
- Deluge
- Transmission
- Sonarr
- Radarr
- Lidarr

This tool is actively developed and still a work in progress, so using the `latest` Docker tag may result in breaking changes. Join the Discord server if you want to reach out to me quickly (or just stay updated on new releases) so we can squash those pesky bugs together:

> https://discord.gg/sWggpnmGNY

# How it works

1. **Content blocker** will:
   - Run every 5 minutes (or configured cron).
   - Process all items in the *arr queue.
   - Find the corresponding item from the download client for each queue item.
   - Mark the files that were found in the queue as **unwanted/skipped** if:
     - They **are listed in the blacklist**, or
     - They **are not included in the whitelist**.
   - If **all files** of a download **are unwanted**:
     - It will be removed from the *arr's queue and blocked.
     - It will be deleted from the download client.
     - A new search will be triggered for the *arr item.
2. **Queue cleaner** will:
   - Run every 5 minutes (or configured cron, or right after `content blocker`).
   - Process all items in the *arr queue.
   - Check each queue item if it is **stalled (download speed is 0)**, **stuck in matadata downloading** or **failed to be imported**.
     - If it is, the item receives a **strike** and will continue to accumulate strikes every time it meets any of these conditions.
   - Check each queue item if it meets one of the following condition in the download client:
     - **Marked as completed, but 0 bytes have been downloaded** (due to files being blocked by qBittorrent or the **content blocker**).
     - All associated files of are marked as **unwanted/skipped**.
   - If the item **DOES NOT** match the above criteria, it will be skipped.
   - If the item **DOES** match the criteria or has received the **maximum number of strikes**:
     - It will be removed from the *arr's queue and blocked.
     - It will be deleted from the download client.
     - A new search will be triggered for the *arr item.

# Setup

## Using qBittorrent's built-in feature (works only with qBittorrent)

1. Go to qBittorrent -> Options -> Downloads -> make sure `Excluded file names` is checked -> Paste an exclusion list that you have copied.
   - [blacklist](https://raw.githubusercontent.com/flmorg/cleanuperr/refs/heads/main/blacklist), or
   - [permissive blacklist](https://raw.githubusercontent.com/flmorg/cleanuperr/refs/heads/main/blacklist_permissive), or
   - create your own
2. qBittorrent will block files from being downloaded. In the case of malicious content, **nothing is downloaded and the torrent is marked as complete**.
3. Start **cleanuperr** with `QUEUECLEANER__ENABLED` set to `true`.
4. The **queue cleaner** will perform a cleanup process as described in the [How it works](#how-it-works) section.

## Using cleanuperr's blocklist (works with all supported download clients)

1. Set both `QUEUECLEANER__ENABLED` and `CONTENTBLOCKER__ENABLED` to `true` in your environment variables.
2. Configure and enable either a **blacklist** or a **whitelist** as described in the [Arr variables](#Arr-variables) section.
3. Once configured, cleanuperr will perform the following tasks:
   - Execute the **content blocker** job, as explained in the [How it works](#how-it-works) section.
   - Execute the **queue cleaner** job, as explained in the [How it works](#how-it-works) section.

## Using cleanuperr just for failed *arr imports (works for Usenet users as well)

1. Set `QUEUECLEANER__ENABLED` to `true`.
2. Set `QUEUECLEANER__IMPORT_FAILED_MAX_STRIKES` to a desired value.
3. Optionally set failed import message patterns to ignore using `QUEUECLEANER__IMPORT_FAILED_IGNORE_PATTERNS__<NUMBER>`.
4. Set `DOWNLOAD_CLIENT` to `none`.

**No other action involving a download client would work (e.g. content blocking, removing stalled downloads, excluding private trackers).**

## Usage

### Docker compose yaml

```
version: "3.3"
services:
  cleanuperr:
    volumes:
      - ./cleanuperr/logs:/var/logs
    environment:
      - LOGGING__LOGLEVEL=Information
      - LOGGING__FILE__ENABLED=false
      - LOGGING__FILE__PATH=/var/logs/
      - LOGGING__ENHANCED=true

      - TRIGGERS__QUEUECLEANER=0 0/5 * * * ?
      - TRIGGERS__CONTENTBLOCKER=0 0/5 * * * ?

      - QUEUECLEANER__ENABLED=true
      - QUEUECLEANER__RUNSEQUENTIALLY=true
      - QUEUECLEANER__IMPORT_FAILED_MAX_STRIKES=5
      - QUEUECLEANER__IMPORT_FAILED_IGNORE_PRIVATE=false
      # - QUEUECLEANER__IMPORT_FAILED_IGNORE_PATTERNS__0=title mismatch
      # - QUEUECLEANER__IMPORT_FAILED_IGNORE_PATTERNS__1=manual import required
      - QUEUECLEANER__STALLED_MAX_STRIKES=5
      - QUEUECLEANER__STALLED_IGNORE_PRIVATE=false

      - CONTENTBLOCKER__ENABLED=true
<<<<<<< HEAD
=======
      - CONTENTBLOCKER__IGNORE_PRIVATE=true
      - CONTENTBLOCKER__BLACKLIST__ENABLED=true
      - CONTENTBLOCKER__BLACKLIST__PATH=https://raw.githubusercontent.com/flmorg/cleanuperr/refs/heads/main/blacklist
      # OR
      # - CONTENTBLOCKER__WHITELIST__ENABLED=true
      # - CONTENTBLOCKER__WHITELIST__PATH=https://raw.githubusercontent.com/flmorg/cleanuperr/refs/heads/main/whitelist
>>>>>>> 058507ac

      - DOWNLOAD_CLIENT=qBittorrent
      - QBITTORRENT__URL=http://localhost:8080
      - QBITTORRENT__USERNAME=user
      - QBITTORRENT__PASSWORD=pass
      # OR
      # - DOWNLOAD_CLIENT=deluge
      # - DELUGE__URL=http://localhost:8112
      # - DELUGE__PASSWORD=testing
      # OR
      # - DOWNLOAD_CLIENT=transmission
      # - TRANSMISSION__URL=http://localhost:9091
      # - TRANSMISSION__USERNAME=test
      # - TRANSMISSION__PASSWORD=testing
      # OR
      # - DOWNLOAD_CLIENT=none

      - SONARR__ENABLED=true
      - SONARR__SEARCHTYPE=Episode
      - SONARR__BLOCK__TYPE=blacklist
      - SONARR__BLOCK__PATH=https://example.com/path/to/file.txt
      - SONARR__INSTANCES__0__URL=http://localhost:8989
      - SONARR__INSTANCES__0__APIKEY=secret1
      - SONARR__INSTANCES__1__URL=http://localhost:8990
      - SONARR__INSTANCES__1__APIKEY=secret2

      - RADARR__ENABLED=true
      - RADARR__BLOCK__TYPE=blacklist
      - RADARR__BLOCK__PATH=https://example.com/path/to/file.txt
      - RADARR__INSTANCES__0__URL=http://localhost:7878
      - RADARR__INSTANCES__0__APIKEY=secret3
      - RADARR__INSTANCES__1__URL=http://localhost:7879
      - RADARR__INSTANCES__1__APIKEY=secret4

      - LIDARR__ENABLED=true
      - LIDARR__BLOCK__TYPE=blacklist
      - LIDARR__BLOCK__PATH=https://example.com/path/to/file.txt
      - LIDARR__INSTANCES__0__URL=http://radarr:8686
      - LIDARR__INSTANCES__0__APIKEY=secret5
      - LIDARR__INSTANCES__1__URL=http://radarr:8687
      - LIDARR__INSTANCES__1__APIKEY=secret6
    image: ghcr.io/flmorg/cleanuperr:latest
    restart: unless-stopped
```

## Environment variables

### General variables
<details>
  <summary>Click here</summary>

| Variable | Required | Description | Default value |
|---|---|---|---|
| LOGGING__LOGLEVEL | No | Can be `Verbose`, `Debug`, `Information`, `Warning`, `Error` or `Fatal` | `Information` |
| LOGGING__FILE__ENABLED | No | Enable or disable logging to file | false |
| LOGGING__FILE__PATH | No | Directory where to save the log files | empty |
| LOGGING__ENHANCED | No | Enhance logs whenever possible<br>A more detailed description is provided [here](variables.md#LOGGING__ENHANCED) | true |
|||||
| TRIGGERS__QUEUECLEANER | Yes if queue cleaner is enabled | [Quartz cron trigger](https://www.quartz-scheduler.org/documentation/quartz-2.3.0/tutorials/crontrigger.html)<br>Can be a max of 6h interval<br>**Is ignored if `QUEUECLEANER__RUNSEQUENTIALLY=true` and `CONTENTBLOCKER__ENABLED=true`** | 0 0/5 * * * ? |
| TRIGGERS__CONTENTBLOCKER | Yes if content blocker is enabled | [Quartz cron trigger](https://www.quartz-scheduler.org/documentation/quartz-2.3.0/tutorials/crontrigger.html)<br>Can be a max of 6h interval | 0 0/5 * * * ? |
|||||
| QUEUECLEANER__ENABLED | No | Enable or disable the queue cleaner | true |
| QUEUECLEANER__RUNSEQUENTIALLY | No | If set to true, the queue cleaner will run after the content blocker instead of running in parallel, streamlining the cleaning process | true |
| QUEUECLEANER__IMPORT_FAILED_MAX_STRIKES | No | After how many strikes should a failed import be removed<br>0 means never | 0 |
| QUEUECLEANER__IMPORT_FAILED_IGNORE_PRIVATE | No | Whether to ignore failed imports from private trackers | false |
| QUEUECLEANER__IMPORT_FAILED_IGNORE_PATTERNS__0 | No | First pattern to look for when an import is failed<br>If the specified message pattern is found, the item is skipped | empty |
| QUEUECLEANER__STALLED_MAX_STRIKES | No | After how many strikes should a stalled download be removed<br>0 means never | 0 |
| QUEUECLEANER__STALLED_IGNORE_PRIVATE | No | Whether to ignore stalled downloads from private trackers | false |
|||||
| CONTENTBLOCKER__ENABLED | No | Enable or disable the content blocker | false |
<<<<<<< HEAD
</details>

### Download client variables
<details>
  <summary>Click here</summary>

| Variable | Required | Description | Default value |
|---|---|---|---|
=======
| CONTENTBLOCKER__IGNORE_PRIVATE | No | Whether to ignore downloads from private trackers | false |
| CONTENTBLOCKER__BLACKLIST__ENABLED | Yes if content blocker is enabled and whitelist is not enabled | Enable or disable the blacklist | false |
| CONTENTBLOCKER__BLACKLIST__PATH | Yes if blacklist is enabled | Path to the blacklist (local file or url)<br>Needs to be json compatible | empty |
| CONTENTBLOCKER__WHITELIST__ENABLED | Yes if content blocker is enabled and blacklist is not enabled | Enable or disable the whitelist | false |
| CONTENTBLOCKER__WHITELIST__PATH | Yes if whitelist is enabled | Path to the whitelist (local file or url)<br>Needs to be json compatible | empty |
|||||
>>>>>>> 058507ac
| DOWNLOAD_CLIENT | No | Download client that is used by *arrs<br>Can be `qbittorrent`, `deluge`, `transmission` or `none` | `qbittorrent` |
| QBITTORRENT__URL | No | qBittorrent instance url | http://localhost:8112 |
| QBITTORRENT__USERNAME | No | qBittorrent user | empty |
| QBITTORRENT__PASSWORD | No | qBittorrent password | empty |
|||||
| DELUGE__URL | No | Deluge instance url | http://localhost:8080 |
| DELUGE__PASSWORD | No | Deluge password | empty |
|||||
| TRANSMISSION__URL | No | Transmission instance url | http://localhost:9091 |
| TRANSMISSION__USERNAME | No | Transmission user | empty |
| TRANSMISSION__PASSWORD | No | Transmission password | empty |
</details>

### Arr variables
<details>
  <summary>Click here</summary>

| Variable | Required | Description | Default value |
|---|---|---|---|
| SONARR__ENABLED | No | Enable or disable Sonarr cleanup  | true |
| SONARR__BLOCK__TYPE | No | Block type<br>Can be `blacklist` or `whitelist` | `blacklist` |
| SONARR__BLOCK__PATH | No | Path to the blocklist (local file or url)<br>Needs to be json compatible | empty |
| SONARR__SEARCHTYPE | No | What to search for after removing a queue item<br>Can be `Episode`, `Season` or `Series` | `Episode` |
| SONARR__INSTANCES__0__URL | No | First Sonarr instance url | http://localhost:8989 |
| SONARR__INSTANCES__0__APIKEY | No | First Sonarr instance API key | empty |
|||||
| RADARR__ENABLED | No | Enable or disable Radarr cleanup  | false |
| RADARR__BLOCK__TYPE | No | Block type<br>Can be `blacklist` or `whitelist` | `blacklist` |
| RADARR__BLOCK__PATH | No | Path to the blocklist (local file or url)<br>Needs to be json compatible | empty |
| RADARR__INSTANCES__0__URL | No | First Radarr instance url | http://localhost:8989 |
| RADARR__INSTANCES__0__APIKEY | No | First Radarr instance API key | empty |
|||||
| LIDARR__ENABLED | No | Enable or disable LIDARR cleanup  | false |
| LIDARR__BLOCK__TYPE | No | Block type<br>Can be `blacklist` or `whitelist` | `blacklist` |
| LIDARR__BLOCK__PATH | No | Path to the blocklist (local file or url)<br>Needs to be json compatible | empty |
| LIDARR__INSTANCES__0__URL | No | First LIDARR instance url | http://localhost:8989 |
| LIDARR__INSTANCES__0__APIKEY | No | First LIDARR instance API key | empty |
</details>

#
### To be noted

1. The queue cleaner and content blocker can be enabled or disabled separately, if you want to run only one of them.
2. Only one download client can be enabled at a time. If you have more than one download client, you should deploy multiple instances of cleanuperr.
3. The blocklists (blacklist/whitelist) should have a single pattern on each line and supports the following:
```
*example            // file name ends with "example"
example*            // file name starts with "example"
*example*           // file name has "example" in the name
example             // file name is exactly the word "example"
regex:<ANY_REGEX>   // regex that needs to be marked at the start of the line with "regex:"
```
4. Multiple Sonarr/Radarr/Lidarr instances can be specified using this format, where `<NUMBER>` starts from `0`:
```
SONARR__INSTANCES__<NUMBER>__URL
SONARR__INSTANCES__<NUMBER>__APIKEY
```
<<<<<<< HEAD
5. [This blacklist](https://raw.githubusercontent.com/flmorg/cleanuperr/refs/heads/main/blacklist) and [this whitelist](https://raw.githubusercontent.com/flmorg/cleanuperr/refs/heads/main/whitelist) can be used for Sonarr and Radarr, but they are not suitable for other *arrs.
=======
6. Multiple failed import patterns can be specified using this format, where `<NUMBER>` starts from 0:
```
QUEUECLEANER__IMPORT_FAILED_IGNORE_PATTERNS__<NUMBER>
```

>>>>>>> 058507ac
#

### Binaries (if you're not using Docker)

1. Download the binaries from [releases](https://github.com/flmorg/cleanuperr/releases).
2. Extract them from the zip file.
3. Edit **appsettings.json**. The paths from this json file correspond with the docker env vars, as described [above](#environment-variables).

### Run as a Windows Service

Check out this stackoverflow answer on how to do it: https://stackoverflow.com/a/15719678

# Credits
Special thanks for inspiration go to:
- [ThijmenGThN/swaparr](https://github.com/ThijmenGThN/swaparr)
- [ManiMatter/decluttarr](https://github.com/ManiMatter/decluttarr)
- [PaeyMoopy/sonarr-radarr-queue-cleaner](https://github.com/PaeyMoopy/sonarr-radarr-queue-cleaner)
- [Sonarr](https://github.com/Sonarr/Sonarr) & [Radarr](https://github.com/Radarr/Radarr) for the logo

# Buy me a coffee
If I made your life just a tiny bit easier, consider buying me a coffee!

<a href="https://buymeacoffee.com/flaminel" target="_blank"><img src="https://www.buymeacoffee.com/assets/img/custom_images/orange_img.png" alt="Buy Me A Coffee" style="height: 41px !important;width: 174px !important;box-shadow: 0px 3px 2px 0px rgba(190, 190, 190, 0.5) !important;-webkit-box-shadow: 0px 3px 2px 0px rgba(190, 190, 190, 0.5) !important;" ></a><|MERGE_RESOLUTION|>--- conflicted
+++ resolved
@@ -112,15 +112,7 @@
       - QUEUECLEANER__STALLED_IGNORE_PRIVATE=false
 
       - CONTENTBLOCKER__ENABLED=true
-<<<<<<< HEAD
-=======
       - CONTENTBLOCKER__IGNORE_PRIVATE=true
-      - CONTENTBLOCKER__BLACKLIST__ENABLED=true
-      - CONTENTBLOCKER__BLACKLIST__PATH=https://raw.githubusercontent.com/flmorg/cleanuperr/refs/heads/main/blacklist
-      # OR
-      # - CONTENTBLOCKER__WHITELIST__ENABLED=true
-      # - CONTENTBLOCKER__WHITELIST__PATH=https://raw.githubusercontent.com/flmorg/cleanuperr/refs/heads/main/whitelist
->>>>>>> 058507ac
 
       - DOWNLOAD_CLIENT=qBittorrent
       - QBITTORRENT__URL=http://localhost:8080
@@ -191,7 +183,7 @@
 | QUEUECLEANER__STALLED_IGNORE_PRIVATE | No | Whether to ignore stalled downloads from private trackers | false |
 |||||
 | CONTENTBLOCKER__ENABLED | No | Enable or disable the content blocker | false |
-<<<<<<< HEAD
+| CONTENTBLOCKER__IGNORE_PRIVATE | No | Whether to ignore downloads from private trackers | false |
 </details>
 
 ### Download client variables
@@ -200,14 +192,6 @@
 
 | Variable | Required | Description | Default value |
 |---|---|---|---|
-=======
-| CONTENTBLOCKER__IGNORE_PRIVATE | No | Whether to ignore downloads from private trackers | false |
-| CONTENTBLOCKER__BLACKLIST__ENABLED | Yes if content blocker is enabled and whitelist is not enabled | Enable or disable the blacklist | false |
-| CONTENTBLOCKER__BLACKLIST__PATH | Yes if blacklist is enabled | Path to the blacklist (local file or url)<br>Needs to be json compatible | empty |
-| CONTENTBLOCKER__WHITELIST__ENABLED | Yes if content blocker is enabled and blacklist is not enabled | Enable or disable the whitelist | false |
-| CONTENTBLOCKER__WHITELIST__PATH | Yes if whitelist is enabled | Path to the whitelist (local file or url)<br>Needs to be json compatible | empty |
-|||||
->>>>>>> 058507ac
 | DOWNLOAD_CLIENT | No | Download client that is used by *arrs<br>Can be `qbittorrent`, `deluge`, `transmission` or `none` | `qbittorrent` |
 | QBITTORRENT__URL | No | qBittorrent instance url | http://localhost:8112 |
 | QBITTORRENT__USERNAME | No | qBittorrent user | empty |
@@ -265,15 +249,12 @@
 SONARR__INSTANCES__<NUMBER>__URL
 SONARR__INSTANCES__<NUMBER>__APIKEY
 ```
-<<<<<<< HEAD
-5. [This blacklist](https://raw.githubusercontent.com/flmorg/cleanuperr/refs/heads/main/blacklist) and [this whitelist](https://raw.githubusercontent.com/flmorg/cleanuperr/refs/heads/main/whitelist) can be used for Sonarr and Radarr, but they are not suitable for other *arrs.
-=======
 6. Multiple failed import patterns can be specified using this format, where `<NUMBER>` starts from 0:
 ```
 QUEUECLEANER__IMPORT_FAILED_IGNORE_PATTERNS__<NUMBER>
 ```
 
->>>>>>> 058507ac
+7. [This blacklist](https://raw.githubusercontent.com/flmorg/cleanuperr/refs/heads/main/blacklist) and [this whitelist](https://raw.githubusercontent.com/flmorg/cleanuperr/refs/heads/main/whitelist) can be used for Sonarr and Radarr, but they are not suitable for other *arrs.
 #
 
 ### Binaries (if you're not using Docker)
