--- conflicted
+++ resolved
@@ -49,12 +49,6 @@
     public override Task CleanDownloadsAsync(List<object>? downloads, List<CleanCategory> categoriesToClean, HashSet<string> excludedHashes, IReadOnlyList<string> ignoredDownloads) => Task.CompletedTask;
     public override Task ChangeCategoryForNoHardLinksAsync(List<object>? downloads, HashSet<string> excludedHashes, IReadOnlyList<string> ignoredDownloads) => Task.CompletedTask;
     // Expose protected methods for testing
-<<<<<<< HEAD
-    public new void ResetStrikesOnProgress(string hash, long downloaded) => base.ResetStrikesOnProgress(hash, downloaded);
-    public new Task<bool> StrikeAndCheckLimit(string hash, string itemName, StrikeType strikeType) => base.StrikeAndCheckLimit(hash, itemName, strikeType);
+    public new void ResetStalledStrikesOnProgress(string hash, long downloaded) => base.ResetStalledStrikesOnProgress(hash, downloaded);
     public new SeedingCheckResult ShouldCleanDownload(double ratio, TimeSpan seedingTime, CleanCategory category) => base.ShouldCleanDownload(ratio, seedingTime, category);
-=======
-    public new void ResetStalledStrikesOnProgress(string hash, long downloaded) => base.ResetStalledStrikesOnProgress(hash, downloaded);
-    public new SeedingCheckResult ShouldCleanDownload(double ratio, TimeSpan seedingTime, Category category) => base.ShouldCleanDownload(ratio, seedingTime, category);
->>>>>>> 704fdaca
 }