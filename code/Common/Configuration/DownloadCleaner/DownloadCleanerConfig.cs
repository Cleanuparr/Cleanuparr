﻿using Common.Exceptions;
using Microsoft.Extensions.Configuration;

namespace Common.Configuration.DownloadCleaner;

public sealed record DownloadCleanerConfig : IJobConfig, IIgnoredDownloadsConfig
{
    public const string SectionName = "DownloadCleaner";
    
    public bool Enabled { get; init; }

    public List<CleanCategory>? Categories { get; init; }

    [ConfigurationKeyName("DELETE_PRIVATE")]
    public bool DeletePrivate { get; init; }
<<<<<<< HEAD

    [ConfigurationKeyName("NO_HL_CATEGORY")]
    public string NoHardLinksCategory { get; init; } = "";
    
    [ConfigurationKeyName("NO_HL_IGNORE_ROOT_DIR")]
    public bool NoHardLinksIgnoreRootDir { get; init; }
    
    [ConfigurationKeyName("NO_HL_CATEGORIES")]
    public List<string>? NoHardLinksCategories { get; init; }
=======
    
    [ConfigurationKeyName("IGNORED_DOWNLOADS_PATH")]
    public string? IgnoredDownloadsPath { get; init; }
>>>>>>> 5fe0f575

    public void Validate()
    {
        if (!Enabled)
        {
            return;
        }
        
        if (Categories?.Count is null or 0)
        {
            throw new ValidationException("no categories configured");
        }

        if (Categories?.GroupBy(x => x.Name).Any(x => x.Count() > 1) is true)
        {
            throw new ValidationException("duplicated clean categories found");
        }
        
        Categories?.ForEach(x => x.Validate());
        
        if (string.IsNullOrEmpty(NoHardLinksCategory))
        {
            return;
        }

        if (NoHardLinksCategories?.Count is null or 0)
        {
            throw new ValidationException("no categories configured");
        }

        if (NoHardLinksCategories.Contains(NoHardLinksCategory))
        {
            throw new ValidationException("NO_HARDLINKS_CATEGORY is present in NO_HARDLINKS_CATEGORIES");
        }

        if (NoHardLinksCategories.Any(string.IsNullOrEmpty))
        {
            throw new ValidationException("empty hardlink filter category found");
        }
    }
}<|MERGE_RESOLUTION|>--- conflicted
+++ resolved
@@ -1,4 +1,4 @@
-﻿using Common.Exceptions;
+using Common.Exceptions;
 using Microsoft.Extensions.Configuration;
 
 namespace Common.Configuration.DownloadCleaner;
@@ -13,7 +13,9 @@
 
     [ConfigurationKeyName("DELETE_PRIVATE")]
     public bool DeletePrivate { get; init; }
-<<<<<<< HEAD
+    
+    [ConfigurationKeyName("IGNORED_DOWNLOADS_PATH")]
+    public string? IgnoredDownloadsPath { get; init; }
 
     [ConfigurationKeyName("NO_HL_CATEGORY")]
     public string NoHardLinksCategory { get; init; } = "";
@@ -23,11 +25,6 @@
     
     [ConfigurationKeyName("NO_HL_CATEGORIES")]
     public List<string>? NoHardLinksCategories { get; init; }
-=======
-    
-    [ConfigurationKeyName("IGNORED_DOWNLOADS_PATH")]
-    public string? IgnoredDownloadsPath { get; init; }
->>>>>>> 5fe0f575
 
     public void Validate()
     {
