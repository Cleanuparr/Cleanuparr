﻿using Microsoft.Extensions.Configuration;

namespace Common.Configuration.Notification;

public abstract record NotificationConfig
{
    [ConfigurationKeyName("ON_IMPORT_FAILED_STRIKE")]
    public bool OnImportFailedStrike { get; init; }
    
    [ConfigurationKeyName("ON_STALLED_STRIKE")]
    public bool OnStalledStrike { get; init; }
    
    [ConfigurationKeyName("ON_SLOW_STRIKE")]
    public bool OnSlowStrike { get; init; }
    
    [ConfigurationKeyName("ON_QUEUE_ITEM_DELETED")]
    public bool OnQueueItemDeleted { get; init; }
    
    [ConfigurationKeyName("ON_DOWNLOAD_CLEANED")]
    public bool OnDownloadCleaned { get; init; }
    
    [ConfigurationKeyName("ON_CATEGORY_CHANGED")]
    public bool OnCategoryChanged { get; init; }

<<<<<<< HEAD
    public bool IsEnabled =>
        OnImportFailedStrike ||
        OnStalledStrike ||
        OnQueueItemDeleted ||
        OnDownloadCleaned ||
        OnCategoryChanged;
=======
    public bool IsEnabled => OnImportFailedStrike || OnStalledStrike || OnSlowStrike || OnQueueItemDeleted || OnDownloadCleaned;
>>>>>>> 6fbae768

    public abstract bool IsValid();
}<|MERGE_RESOLUTION|>--- conflicted
+++ resolved
@@ -22,16 +22,13 @@
     [ConfigurationKeyName("ON_CATEGORY_CHANGED")]
     public bool OnCategoryChanged { get; init; }
 
-<<<<<<< HEAD
     public bool IsEnabled =>
         OnImportFailedStrike ||
         OnStalledStrike ||
+        OnSlowStrike ||
         OnQueueItemDeleted ||
         OnDownloadCleaned ||
         OnCategoryChanged;
-=======
-    public bool IsEnabled => OnImportFailedStrike || OnStalledStrike || OnSlowStrike || OnQueueItemDeleted || OnDownloadCleaned;
->>>>>>> 6fbae768
 
     public abstract bool IsValid();
 }