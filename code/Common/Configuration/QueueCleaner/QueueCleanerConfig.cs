﻿using Common.CustomDataTypes;
using Common.Exceptions;
using Microsoft.Extensions.Configuration;

namespace Common.Configuration.QueueCleaner;

public sealed record QueueCleanerConfig : IJobConfig, IIgnoredDownloadsConfig
{
    public const string SectionName = "QueueCleaner";
    
    public required bool Enabled { get; init; }
    
    public required bool RunSequentially { get; init; }
    
    [ConfigurationKeyName("IGNORED_DOWNLOADS_PATH")]
    public string? IgnoredDownloadsPath { get; init; }
    
    [ConfigurationKeyName("IMPORT_FAILED_MAX_STRIKES")]
    public ushort ImportFailedMaxStrikes { get; init; }
    
    [ConfigurationKeyName("IMPORT_FAILED_IGNORE_PRIVATE")]
    public bool ImportFailedIgnorePrivate { get; init; }
    
    [ConfigurationKeyName("IMPORT_FAILED_DELETE_PRIVATE")]
    public bool ImportFailedDeletePrivate { get; init; }
    
    [ConfigurationKeyName("IMPORT_FAILED_IGNORE_PATTERNS")]
    public IReadOnlyList<string>? ImportFailedIgnorePatterns { get; init; }
    
    [ConfigurationKeyName("STALLED_MAX_STRIKES")]
    public ushort StalledMaxStrikes { get; init; }
    
    [ConfigurationKeyName("STALLED_RESET_STRIKES_ON_PROGRESS")]
    public bool StalledResetStrikesOnProgress { get; init; }
    
    [ConfigurationKeyName("STALLED_IGNORE_PRIVATE")]
    public bool StalledIgnorePrivate { get; init; }
    
    [ConfigurationKeyName("STALLED_DELETE_PRIVATE")]
    public bool StalledDeletePrivate { get; init; }
    
    [ConfigurationKeyName("SLOW_MAX_STRIKES")]
    public ushort SlowMaxStrikes { get; init; }
    
    [ConfigurationKeyName("SLOW_RESET_STRIKES_ON_PROGRESS")]
    public bool SlowResetStrikesOnProgress { get; init; }

    [ConfigurationKeyName("SLOW_IGNORE_PRIVATE")]
    public bool SlowIgnorePrivate { get; init; }
    
    [ConfigurationKeyName("SLOW_DELETE_PRIVATE")]
    public bool SlowDeletePrivate { get; init; }

    [ConfigurationKeyName("SLOW_MIN_SPEED")]
    public string SlowMinSpeed { get; init; } = string.Empty;
    
    public ByteSize SlowMinSpeedByteSize => string.IsNullOrEmpty(SlowMinSpeed) ? new ByteSize(0) : ByteSize.Parse(SlowMinSpeed);
    
    [ConfigurationKeyName("SLOW_MAX_TIME")]
    public double SlowMaxTime { get; init; }
    
    [ConfigurationKeyName("SLOW_IGNORE_ABOVE_SIZE")]
    public string SlowIgnoreAboveSize { get; init; } = string.Empty;
    
    public ByteSize? SlowIgnoreAboveSizeByteSize => string.IsNullOrEmpty(SlowIgnoreAboveSize) ? null : ByteSize.Parse(SlowIgnoreAboveSize);

    [ConfigurationKeyName("DOWNLOADING_METADATA_MAX_STRIKES")]
    public ushort DownloadingMetadataMaxStrikes { get; init; }
    
    public void Validate()
    {
        if (ImportFailedMaxStrikes is > 0 and < 3)
        {
<<<<<<< HEAD
            throw new ValidationException($"the minimum value for {SectionName.ToUpperInvariant()}__IMPORT_FAILED_MAX_STRIKES must be 3");
=======
            throw new ValidationException($"the minimum value for {SectionName}__IMPORT_FAILED_MAX_STRIKES must be 3");
>>>>>>> 704fdaca
        }

        if (StalledMaxStrikes is > 0 and < 3)
        {
<<<<<<< HEAD
            throw new ValidationException($"the minimum value for {SectionName.ToUpperInvariant()}__STALLED_MAX_STRIKES must be 3");
        }
        
        if (DownloadingMetadataMaxStrikes is > 0 and < 3)
        {
            throw new ValidationException($"the minimum value for {SectionName.ToUpperInvariant()}__DOWNLOADING_METADATA_MAX_STRIKES must be 3");
=======
            throw new ValidationException($"the minimum value for {SectionName}__STALLED_MAX_STRIKES must be 3");
        }
        
        if (SlowMaxStrikes is > 0 and < 3)
        {
            throw new ValidationException($"the minimum value for {SectionName}__SLOW_MAX_STRIKES must be 3");
        }

        if (SlowMaxStrikes > 0)
        {
            bool isSlowSpeedSet = !string.IsNullOrEmpty(SlowMinSpeed);

            if (isSlowSpeedSet && ByteSize.TryParse(SlowMinSpeed, out _) is false)
            {
                throw new ValidationException($"invalid value for {SectionName}__SLOW_MIN_SPEED");
            }

            if (SlowMaxTime < 0)
            {
                throw new ValidationException($"invalid value for {SectionName}__SLOW_MAX_TIME");
            }

            if (!isSlowSpeedSet && SlowMaxTime is 0)
            {
                throw new ValidationException($"either {SectionName}__SLOW_MIN_SPEED or {SectionName}__SLOW_MAX_STRIKES must be set");
            }
        
            bool isSlowIgnoreAboveSizeSet = !string.IsNullOrEmpty(SlowIgnoreAboveSize);
        
            if (isSlowIgnoreAboveSizeSet && ByteSize.TryParse(SlowIgnoreAboveSize, out _) is false)
            {
                throw new ValidationException($"invalid value for {SectionName}__SLOW_IGNORE_ABOVE_SIZE");
            }
>>>>>>> 704fdaca
        }
    }
}<|MERGE_RESOLUTION|>--- conflicted
+++ resolved
@@ -39,6 +39,9 @@
     [ConfigurationKeyName("STALLED_DELETE_PRIVATE")]
     public bool StalledDeletePrivate { get; init; }
     
+    [ConfigurationKeyName("DOWNLOADING_METADATA_MAX_STRIKES")]
+    public ushort DownloadingMetadataMaxStrikes { get; init; }
+    
     [ConfigurationKeyName("SLOW_MAX_STRIKES")]
     public ushort SlowMaxStrikes { get; init; }
     
@@ -63,37 +66,27 @@
     public string SlowIgnoreAboveSize { get; init; } = string.Empty;
     
     public ByteSize? SlowIgnoreAboveSizeByteSize => string.IsNullOrEmpty(SlowIgnoreAboveSize) ? null : ByteSize.Parse(SlowIgnoreAboveSize);
-
-    [ConfigurationKeyName("DOWNLOADING_METADATA_MAX_STRIKES")]
-    public ushort DownloadingMetadataMaxStrikes { get; init; }
     
     public void Validate()
     {
         if (ImportFailedMaxStrikes is > 0 and < 3)
         {
-<<<<<<< HEAD
             throw new ValidationException($"the minimum value for {SectionName.ToUpperInvariant()}__IMPORT_FAILED_MAX_STRIKES must be 3");
-=======
-            throw new ValidationException($"the minimum value for {SectionName}__IMPORT_FAILED_MAX_STRIKES must be 3");
->>>>>>> 704fdaca
         }
 
         if (StalledMaxStrikes is > 0 and < 3)
         {
-<<<<<<< HEAD
             throw new ValidationException($"the minimum value for {SectionName.ToUpperInvariant()}__STALLED_MAX_STRIKES must be 3");
         }
         
         if (DownloadingMetadataMaxStrikes is > 0 and < 3)
         {
             throw new ValidationException($"the minimum value for {SectionName.ToUpperInvariant()}__DOWNLOADING_METADATA_MAX_STRIKES must be 3");
-=======
-            throw new ValidationException($"the minimum value for {SectionName}__STALLED_MAX_STRIKES must be 3");
         }
         
         if (SlowMaxStrikes is > 0 and < 3)
         {
-            throw new ValidationException($"the minimum value for {SectionName}__SLOW_MAX_STRIKES must be 3");
+            throw new ValidationException($"the minimum value for {SectionName.ToUpperInvariant()}__SLOW_MAX_STRIKES must be 3");
         }
 
         if (SlowMaxStrikes > 0)
@@ -102,26 +95,25 @@
 
             if (isSlowSpeedSet && ByteSize.TryParse(SlowMinSpeed, out _) is false)
             {
-                throw new ValidationException($"invalid value for {SectionName}__SLOW_MIN_SPEED");
+                throw new ValidationException($"invalid value for {SectionName.ToUpperInvariant()}__SLOW_MIN_SPEED");
             }
 
             if (SlowMaxTime < 0)
             {
-                throw new ValidationException($"invalid value for {SectionName}__SLOW_MAX_TIME");
+                throw new ValidationException($"invalid value for {SectionName.ToUpperInvariant()}__SLOW_MAX_TIME");
             }
 
             if (!isSlowSpeedSet && SlowMaxTime is 0)
             {
-                throw new ValidationException($"either {SectionName}__SLOW_MIN_SPEED or {SectionName}__SLOW_MAX_STRIKES must be set");
+                throw new ValidationException($"either {SectionName.ToUpperInvariant()}__SLOW_MIN_SPEED or {SectionName.ToUpperInvariant()}__SLOW_MAX_STRIKES must be set");
             }
         
             bool isSlowIgnoreAboveSizeSet = !string.IsNullOrEmpty(SlowIgnoreAboveSize);
         
             if (isSlowIgnoreAboveSizeSet && ByteSize.TryParse(SlowIgnoreAboveSize, out _) is false)
             {
-                throw new ValidationException($"invalid value for {SectionName}__SLOW_IGNORE_ABOVE_SIZE");
+                throw new ValidationException($"invalid value for {SectionName.ToUpperInvariant()}__SLOW_IGNORE_ABOVE_SIZE");
             }
->>>>>>> 704fdaca
         }
     }
 }