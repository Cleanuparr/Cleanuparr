
# user: test
# pass: testing

# use this to create torrent files
# docker run --rm -it -v $(pwd)/data/qbittorrent-bad/downloads:/downloads --name debian debian:bookworm-slim
# apt update && apt install ctorrent
# ctorrent -t -u "http://tracker:6969/announce" -s example.torrent file_name

# api keys
# sonarr:   425d1e713f0c405cbbf359ac0502c1f4
# radarr:   8b7454f668e54c5b8f44f56f93969761
# lidarr:   7f677cfdc074414397af53dd633860c5
# readarr:  53388ac405894ef2ac6b82f907f481aa

services:
  qbittorrent:
    image: lscr.io/linuxserver/qbittorrent:4.6.7-libtorrentv1
    container_name: qbittorrent
    environment:
      - PUID=1000
      - PGID=1000
      - TZ=Europe/London
      - WEBUI_PORT=8080
    volumes:
      - ./data/qbittorrent/config:/config
      - ./data/qbittorrent/downloads:/downloads
    ports:
      - 8080:8080
      - 6881:6881
      - 6881:6881/udp
    restart: unless-stopped

  qbittorrent-bad:
    image: lscr.io/linuxserver/qbittorrent:4.6.7-libtorrentv1
    container_name: qbittorrent-bad
    environment:
      - PUID=1000
      - PGID=1000
      - TZ=Europe/London
      - WEBUI_PORT=8081
    volumes:
      - ./data/qbittorrent-bad/config:/config
      - ./data/qbittorrent-bad/downloads:/downloads
    ports:
      - 8081:8081
      - 6882:6881
      - 6882:6881/udp
    restart: unless-stopped

  deluge:
    image: lscr.io/linuxserver/deluge:latest
    container_name: deluge
    environment:
      - PUID=1000
      - PGID=1000
      - TZ=Europe/London
    volumes:
      - ./data/deluge/config:/config
      - ./data/deluge/downloads:/downloads
    ports:
      - 8112:8112
      - 6883:6881
      - 6883:6881/udp
      - 58846:58846
    restart: unless-stopped

  transmission:
    image: lscr.io/linuxserver/transmission:latest
    container_name: transmission
    environment:
      - PUID=1000
      - PGID=1000
      - TZ=Europe/London
      - TRANSMISSION_RPC_AUTHENTICATION_REQUIRED=true
      - TRANSMISSION_RPC_USERNAME=test
      - TRANSMISSION_RPC_PASSWORD=testing
      - TRANSMISSION_RPC_PORT=9091
      - TRANSMISSION_WEB_HOME=/usr/share/transmission/public_html
    ports:
      - 9091:9091
      - 51413:51413
      - 51413:51413/udp
    volumes:
      - ./data/transmission/config:/config
      - ./data/transmission/downloads:/downloads
    restart: unless-stopped

  tracker:
    image: wiltonsr/opentracker:open
    container_name: opentracker
    ports:
      - 6969:6969/tcp
      - 6969:6969/udp
    restart: unless-stopped

  nginx:
    image: nginx:latest
    container_name: nginx
    volumes:
      - ./data/nginx:/usr/share/nginx/html/custom
    ports:
      - 8082:80
    restart: unless-stopped

  sonarr:
    image: lscr.io/linuxserver/sonarr:latest
    container_name: sonarr
    environment:
      - PUID=1000
      - PGID=1000
      - TZ=Europe/London
    volumes:
      - ./data/sonarr/config:/config
      - ./data/sonarr/tv:/tv
      - ./data/qbittorrent/downloads:/downloads
      # - ./data/deluge/downloads:/downloads
      # - ./data/transmission/downloads:/downloads
    ports:
      - 8989:8989
    restart: unless-stopped

  radarr:
    image: lscr.io/linuxserver/radarr:latest
    container_name: radarr
    environment:
      - PUID=1000
      - PGID=1000
      - TZ=Europe/London
    volumes:
      - ./data/radarr/config:/config
      - ./data/radarr/movies:/movies
      - ./data/qbittorrent/downloads:/downloads
      # - ./data/deluge/downloads:/downloads
      # - ./data/transmission/downloads:/downloads
    ports:
      - 7878:7878
    restart: unless-stopped

  lidarr:
    image: lscr.io/linuxserver/lidarr:latest
    container_name: lidarr
    environment:
      - PUID=1000
      - PGID=1000
      - TZ=Europe/London
    volumes:
      - ./data/lidarr/config:/config
      - ./data/lidarr/music:/music
      - ./data/qbittorrent/downloads:/downloads
    ports:
      - 8686:8686
    restart: unless-stopped

  readarr:
    image: lscr.io/linuxserver/readarr:develop
    container_name: readarr
    environment:
      - PUID=1000
      - PGID=1000
      - TZ=Europe/London
    volumes:
      - ./data/readarr/config:/config
      - ./data/readarr/books:/books
      - ./data/qbittorrent/downloads:/downloads
    ports:
      - 8787:8787
    restart: unless-stopped

  cleanuperr:
    image: ghcr.io/flmorg/cleanuperr:latest
    container_name: cleanuperr
    environment:
      - LOGGING__LOGLEVEL=Debug
      - LOGGING__FILE__ENABLED=true
      - LOGGING__FILE__PATH=/var/logs
      - LOGGING__ENHANCED=true

      - TRIGGERS__QUEUECLEANER=0/30 * * * * ?
      - TRIGGERS__CONTENTBLOCKER=0/30 * * * * ?

      - QUEUECLEANER__ENABLED=true
      - QUEUECLEANER__RUNSEQUENTIALLY=true
      - QUEUECLEANER__IMPORT_FAILED_MAX_STRIKES=5
      - QUEUECLEANER__IMPORT_FAILED_IGNORE_PRIVATE=true
      - QUEUECLEANER__IMPORT_FAILED_IGNORE_PATTERNS__0=file is a sample
      - QUEUECLEANER__STALLED_MAX_STRIKES=5
      - QUEUECLEANER__STALLED_IGNORE_PRIVATE=true

      - CONTENTBLOCKER__ENABLED=true
<<<<<<< HEAD
=======
      - CONTENTBLOCKER__IGNORE_PRIVATE=true
      - CONTENTBLOCKER__BLACKLIST__ENABLED=true
      - CONTENTBLOCKER__BLACKLIST__PATH=https://raw.githubusercontent.com/flmorg/cleanuperr/refs/heads/main/blacklist
      # OR
      # - CONTENTBLOCKER__WHITELIST__ENABLED=true
      # - CONTENTBLOCKER__WHITELIST__PATH=https://raw.githubusercontent.com/flmorg/cleanuperr/refs/heads/main/whitelist
>>>>>>> 058507ac

      - DOWNLOAD_CLIENT=qbittorrent
      - QBITTORRENT__URL=http://qbittorrent:8080
      - QBITTORRENT__USERNAME=test
      - QBITTORRENT__PASSWORD=testing
      # OR
      # - DOWNLOAD_CLIENT=deluge
      # - DELUGE__URL=http://localhost:8112
      # - DELUGE__PASSWORD=testing
      # OR
      # - DOWNLOAD_CLIENT=transmission
      # - TRANSMISSION__URL=http://localhost:9091
      # - TRANSMISSION__USERNAME=test
      # - TRANSMISSION__PASSWORD=testing

      - SONARR__ENABLED=true
      - SONARR__SEARCHTYPE=Episode
      - SONARR__BLOCK__TYPE=blacklist
      - SONARR__BLOCK__PATH=https://raw.githubusercontent.com/flmorg/cleanuperr/refs/heads/main/blacklist
      - SONARR__INSTANCES__0__URL=http://sonarr:8989
      - SONARR__INSTANCES__0__APIKEY=425d1e713f0c405cbbf359ac0502c1f4

      - RADARR__ENABLED=true
      - RADARR__BLOCK__TYPE=blacklist
      - RADARR__BLOCK__PATH=https://raw.githubusercontent.com/flmorg/cleanuperr/refs/heads/main/blacklist
      - RADARR__INSTANCES__0__URL=http://radarr:7878
      - RADARR__INSTANCES__0__APIKEY=8b7454f668e54c5b8f44f56f93969761

      - LIDARR__ENABLED=true
      - LIDARR__BLOCK__TYPE=blacklist
      - LIDARR__BLOCK__PATH=https://raw.githubusercontent.com/flmorg/cleanuperr/refs/heads/main/blacklist # TODO
      - LIDARR__INSTANCES__0__URL=http://lidarr:8686
      - LIDARR__INSTANCES__0__APIKEY=7f677cfdc074414397af53dd633860c5
    volumes:
      - ./data/cleanuperr/logs:/var/logs
    restart: unless-stopped
    depends_on:
      - qbittorrent
      - deluge
      - transmission
      - sonarr
      - radarr
      - lidarr
      - readarr<|MERGE_RESOLUTION|>--- conflicted
+++ resolved
@@ -188,15 +188,7 @@
       - QUEUECLEANER__STALLED_IGNORE_PRIVATE=true
 
       - CONTENTBLOCKER__ENABLED=true
-<<<<<<< HEAD
-=======
       - CONTENTBLOCKER__IGNORE_PRIVATE=true
-      - CONTENTBLOCKER__BLACKLIST__ENABLED=true
-      - CONTENTBLOCKER__BLACKLIST__PATH=https://raw.githubusercontent.com/flmorg/cleanuperr/refs/heads/main/blacklist
-      # OR
-      # - CONTENTBLOCKER__WHITELIST__ENABLED=true
-      # - CONTENTBLOCKER__WHITELIST__PATH=https://raw.githubusercontent.com/flmorg/cleanuperr/refs/heads/main/whitelist
->>>>>>> 058507ac
 
       - DOWNLOAD_CLIENT=qbittorrent
       - QBITTORRENT__URL=http://qbittorrent:8080
