
# user: test
# pass: testing

# use this to create torrent files
# docker run --rm -it -v $(pwd)/data/qbittorrent-bad/downloads:/downloads --name debian debian:bookworm-slim
# apt update && apt install ctorrent
# ctorrent -t -u "http://tracker:6969/announce" -s example.torrent file_name

# api keys
# sonarr:   425d1e713f0c405cbbf359ac0502c1f4
# radarr:   8b7454f668e54c5b8f44f56f93969761
# lidarr:   7f677cfdc074414397af53dd633860c5
# readarr:  53388ac405894ef2ac6b82f907f481aa

services:
  qbittorrent:
    image: lscr.io/linuxserver/qbittorrent:4.6.7-libtorrentv1
    container_name: qbittorrent
    environment:
      - PUID=1000
      - PGID=1000
      - TZ=Europe/London
      - WEBUI_PORT=8080
    volumes:
      - ./data/qbittorrent/config:/config
      - ./data/qbittorrent/downloads:/downloads
    ports:
      - 8080:8080
      - 6881:6881
      - 6881:6881/udp
    restart: unless-stopped

  qbittorrent-bad:
    image: lscr.io/linuxserver/qbittorrent:4.6.7-libtorrentv1
    container_name: qbittorrent-bad
    environment:
      - PUID=1000
      - PGID=1000
      - TZ=Europe/London
      - WEBUI_PORT=8081
    volumes:
      - ./data/qbittorrent-bad/config:/config
      - ./data/qbittorrent-bad/downloads:/downloads
    ports:
      - 8081:8081
      - 6882:6881
      - 6882:6881/udp
    restart: unless-stopped

  deluge:
    image: lscr.io/linuxserver/deluge:latest
    container_name: deluge
    environment:
      - PUID=1000
      - PGID=1000
      - TZ=Europe/London
    volumes:
      - ./data/deluge/config:/config
      - ./data/deluge/downloads:/downloads
    ports:
      - 8112:8112
      - 6883:6881
      - 6883:6881/udp
      - 58846:58846
    restart: unless-stopped

  transmission:
    image: lscr.io/linuxserver/transmission:latest
    container_name: transmission
    environment:
      - PUID=1000
      - PGID=1000
      - TZ=Europe/London
      - TRANSMISSION_RPC_AUTHENTICATION_REQUIRED=true
      - TRANSMISSION_RPC_USERNAME=test
      - TRANSMISSION_RPC_PASSWORD=testing
      - TRANSMISSION_RPC_PORT=9091
      - TRANSMISSION_WEB_HOME=/usr/share/transmission/public_html
    ports:
      - 9091:9091
      - 51413:51413
      - 51413:51413/udp
    volumes:
      - ./data/transmission/config:/config
      - ./data/transmission/downloads:/downloads
    restart: unless-stopped

  tracker:
    image: wiltonsr/opentracker:open
    container_name: opentracker
    ports:
      - 6969:6969/tcp
      - 6969:6969/udp
    restart: unless-stopped

  nginx:
    image: nginx:latest
    container_name: nginx
    volumes:
      - ./data/nginx:/usr/share/nginx/html/custom
    ports:
      - 8082:80
    restart: unless-stopped

  sonarr:
    image: lscr.io/linuxserver/sonarr:latest
    container_name: sonarr
    environment:
      - PUID=1000
      - PGID=1000
      - TZ=Europe/London
    volumes:
      - ./data/sonarr/config:/config
      - ./data/sonarr/tv:/tv
      - ./data/qbittorrent/downloads:/downloads
      # - ./data/deluge/downloads:/downloads
      # - ./data/transmission/downloads:/downloads
    ports:
      - 8989:8989
    restart: unless-stopped

  radarr:
    image: lscr.io/linuxserver/radarr:latest
    container_name: radarr
    environment:
      - PUID=1000
      - PGID=1000
      - TZ=Europe/London
    volumes:
      - ./data/radarr/config:/config
      - ./data/radarr/movies:/movies
      - ./data/qbittorrent/downloads:/downloads
      # - ./data/deluge/downloads:/downloads
      # - ./data/transmission/downloads:/downloads
    ports:
      - 7878:7878
    restart: unless-stopped

  lidarr:
    image: lscr.io/linuxserver/lidarr:latest
    container_name: lidarr
    environment:
      - PUID=1000
      - PGID=1000
      - TZ=Europe/London
    volumes:
      - ./data/lidarr/config:/config
      - ./data/lidarr/music:/music
      - ./data/qbittorrent/downloads:/downloads
      # - ./data/deluge/downloads:/downloads
      # - ./data/transmission/downloads:/downloads
    ports:
      - 8686:8686
    restart: unless-stopped

  readarr:
    image: lscr.io/linuxserver/readarr:develop
    container_name: readarr
    environment:
      - PUID=1000
      - PGID=1000
      - TZ=Europe/London
    volumes:
      - ./data/readarr/config:/config
      - ./data/readarr/books:/books
      - ./data/qbittorrent/downloads:/downloads
      # - ./data/deluge/downloads:/downloads
      # - ./data/transmission/downloads:/downloads
    ports:
      - 8787:8787
    restart: unless-stopped

  cleanuperr:
    image: ghcr.io/flmorg/cleanuperr:latest
    container_name: cleanuperr
    environment:
      - TZ=Europe/Bucharest
      - DRY_RUN=false

      - LOGGING__LOGLEVEL=Verbose
      - LOGGING__FILE__ENABLED=true
      - LOGGING__FILE__PATH=/var/logs
      - LOGGING__ENHANCED=true

      - HTTP_MAX_RETRIES=0
      - HTTP_TIMEOUT=20

      - TRIGGERS__QUEUECLEANER=0/30 * * * * ?
      - TRIGGERS__CONTENTBLOCKER=0/30 * * * * ?
      - TRIGGERS__DOWNLOADCLEANER=0/30 * * * * ?

      - QUEUECLEANER__ENABLED=true
      - QUEUECLEANER__IGNORED_DOWNLOADS_PATH=/ignored
      - QUEUECLEANER__RUNSEQUENTIALLY=true
      - QUEUECLEANER__IMPORT_FAILED_MAX_STRIKES=5
      - QUEUECLEANER__IMPORT_FAILED_IGNORE_PRIVATE=true
      - QUEUECLEANER__IMPORT_FAILED_DELETE_PRIVATE=false
      - QUEUECLEANER__IMPORT_FAILED_IGNORE_PATTERNS__0=file is a sample
      - QUEUECLEANER__STALLED_MAX_STRIKES=5
      - QUEUECLEANER__STALLED_IGNORE_PRIVATE=true
      - QUEUECLEANER__STALLED_DELETE_PRIVATE=false

      - CONTENTBLOCKER__ENABLED=true
      - CONTENTBLOCKER__IGNORED_DOWNLOADS_PATH=/ignored
      - CONTENTBLOCKER__IGNORE_PRIVATE=true
      - CONTENTBLOCKER__DELETE_PRIVATE=false

      - DOWNLOADCLEANER__ENABLED=true
      - DOWNLOADCLEANER__IGNORED_DOWNLOADS_PATH=/ignored
      - DOWNLOADCLEANER__DELETE_PRIVATE=false
      - DOWNLOADCLEANER__CATEGORIES__0__NAME=tv-sonarr
      - DOWNLOADCLEANER__CATEGORIES__0__MAX_RATIO=-1
      - DOWNLOADCLEANER__CATEGORIES__0__MIN_SEED_TIME=0
      - DOWNLOADCLEANER__CATEGORIES__0__MAX_SEED_TIME=99999
      - DOWNLOADCLEANER__CATEGORIES__1__NAME=nohardlink
      - DOWNLOADCLEANER__CATEGORIES__1__MAX_RATIO=-1
      - DOWNLOADCLEANER__CATEGORIES__1__MIN_SEED_TIME=0
      - DOWNLOADCLEANER__CATEGORIES__1__MAX_SEED_TIME=99999

      - DOWNLOADCLEANER__NO_HL_CATEGORY=nohardlink
      - DOWNLOADCLEANER__NO_HL_IGNORE_ROOT_DIR=true
      - DOWNLOADCLEANER__NO_HL_CATEGORIES__0=tv-sonarr
      - DOWNLOADCLEANER__NO_HL_CATEGORIES__1=radarr

      - DOWNLOAD_CLIENT=qbittorrent
      - QBITTORRENT__URL=http://qbittorrent:8080
      - QBITTORRENT__USERNAME=test
      - QBITTORRENT__PASSWORD=testing
      # OR
      # - DOWNLOAD_CLIENT=deluge
      # - DELUGE__URL=http://deluge:8112
      # - DELUGE__PASSWORD=testing
      # OR
      # - DOWNLOAD_CLIENT=transmission
      # - TRANSMISSION__URL=http://transmission:9091
      # - TRANSMISSION__USERNAME=test
      # - TRANSMISSION__PASSWORD=testing

      - SONARR__ENABLED=true
      - SONARR__SEARCHTYPE=Episode
      - SONARR__BLOCK__TYPE=blacklist
      - SONARR__BLOCK__PATH=https://raw.githubusercontent.com/flmorg/cleanuperr/refs/heads/main/blacklist
      - SONARR__INSTANCES__0__URL=http://sonarr:8989
      - SONARR__INSTANCES__0__APIKEY=425d1e713f0c405cbbf359ac0502c1f4

      - RADARR__ENABLED=true
      - RADARR__BLOCK__TYPE=blacklist
      - RADARR__BLOCK__PATH=https://raw.githubusercontent.com/flmorg/cleanuperr/refs/heads/main/blacklist
      - RADARR__INSTANCES__0__URL=http://radarr:7878
      - RADARR__INSTANCES__0__APIKEY=8b7454f668e54c5b8f44f56f93969761

      - LIDARR__ENABLED=true
      - LIDARR__BLOCK__TYPE=blacklist
      - LIDARR__BLOCK__PATH=https://raw.githubusercontent.com/flmorg/cleanuperr/refs/heads/main/blacklist # TODO
      - LIDARR__INSTANCES__0__URL=http://lidarr:8686
      - LIDARR__INSTANCES__0__APIKEY=7f677cfdc074414397af53dd633860c5

      # - NOTIFIARR__ON_IMPORT_FAILED_STRIKE=true
      # - NOTIFIARR__ON_STALLED_STRIKE=true
      # - NOTIFIARR__ON_QUEUE_ITEM_DELETED=true
      # - NOTIFIARR__ON_DOWNLOAD_CLEANED=true
      # - NOTIFIARR__ON_CATEGORY_CHANGED=true
      # - NOTIFIARR__API_KEY=notifiarr_secret
      # - NOTIFIARR__CHANNEL_ID=discord_channel_id
    volumes:
      - ./data/cleanuperr/logs:/var/logs
<<<<<<< HEAD
      - ./data/qbittorrent/downloads:/downloads
=======
      - ./data/cleanuperr/ignored_downloads:/ignored
>>>>>>> 5fe0f575
    restart: unless-stopped
    depends_on:
      - qbittorrent
      - deluge
      - transmission
      - sonarr
      - radarr
      - lidarr
      - readarr<|MERGE_RESOLUTION|>--- conflicted
+++ resolved
@@ -265,11 +265,8 @@
       # - NOTIFIARR__CHANNEL_ID=discord_channel_id
     volumes:
       - ./data/cleanuperr/logs:/var/logs
-<<<<<<< HEAD
-      - ./data/qbittorrent/downloads:/downloads
-=======
       - ./data/cleanuperr/ignored_downloads:/ignored
->>>>>>> 5fe0f575
+      - ./data/qbittorrent/downloads:/downloads
     restart: unless-stopped
     depends_on:
       - qbittorrent
