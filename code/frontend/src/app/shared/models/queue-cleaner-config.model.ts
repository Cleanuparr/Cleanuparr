--- conflicted
+++ resolved
@@ -43,28 +43,7 @@
   failedImport: FailedImportConfig;
   downloadingMetadataMaxStrikes: number;
   
-<<<<<<< HEAD
-  // Legacy flat properties for backward compatibility
-  // These will be mapped to/from the nested structure
-  failedImportMaxStrikes?: number;
-  failedImportIgnorePrivate?: boolean;
-  failedImportDeletePrivate?: boolean;
-  failedImportPatterns?: string[];
-  stalledMaxStrikes?: number;
-  stalledResetStrikesOnProgress?: boolean;
-  stalledIgnorePrivate?: boolean;
-  stalledDeletePrivate?: boolean;
-  downloadingMetadataMaxStrikes?: number;
-  slowMaxStrikes?: number;
-  slowResetStrikesOnProgress?: boolean;
-  slowIgnorePrivate?: boolean;
-  slowDeletePrivate?: boolean;
-  slowMinSpeed?: string;
-  slowMaxTime?: number;
-  slowIgnoreAboveSize?: string;
-=======
   // Queue Rules
   stallRules?: StallRule[];
   slowRules?: SlowRule[];
->>>>>>> ebb166a7
 }