--- conflicted
+++ resolved
@@ -22,23 +22,8 @@
       'failedImport.maxStrikes': 'failed-import-max-strikes',
       'failedImport.ignorePrivate': 'failed-import-ignore-private',
       'failedImport.deletePrivate': 'failed-import-delete-private',
-<<<<<<< HEAD
       'failedImport.pattern-mode': 'failed-import-pattern-mode',
       'failedImport.patterns': 'failed-import-patterns',
-      'stalled.maxStrikes': 'stalled-max-strikes',
-      'stalled.resetStrikesOnProgress': 'stalled-reset-strikes-on-progress',
-      'stalled.ignorePrivate': 'stalled-ignore-private',
-      'stalled.deletePrivate': 'stalled-delete-private',
-      'stalled.downloadingMetadataMaxStrikes': 'downloading-metadata-max-strikes',
-      'slow.maxStrikes': 'slow-max-strikes',
-      'slow.resetStrikesOnProgress': 'slow-reset-strikes-on-progress',
-      'slow.ignorePrivate': 'slow-ignore-private',
-      'slow.deletePrivate': 'slow-delete-private',
-      'slow.minSpeed': 'slow-min-speed',
-      'slow.maxTime': 'slow-max-time',
-      'slow.ignoreAboveSize': 'slow-ignore-above-size'
-=======
-      'failedImport.ignoredPatterns': 'failed-import-ignored-patterns',
       'downloadingMetadataMaxStrikes': 'downloading-metadata-max-strikes',
       // Stall rule fields
       'stallRule.name': 'stall-rule-name',
@@ -60,7 +45,6 @@
       'slowRule.ignoreAboveSize': 'slow-rule-ignore-above-size',
       'slowRule.resetStrikesOnProgress': 'slow-rule-reset-strikes',
       'slowRule.deletePrivateTorrentsFromClient': 'slow-rule-delete-private'
->>>>>>> ebb166a7
     },
     'general': {
       'displaySupportBanner': 'display-support-banner',
