import { inject, Injectable } from '@angular/core';
import { BehaviorSubject, Observable } from 'rxjs';
import * as signalR from '@microsoft/signalr';
import { LogEntry } from '../models/signalr.models';
import { AppEvent } from '../models/event.models';
<<<<<<< HEAD
import { JobInfo } from '../models/job.models';
=======
import { AppStatus } from '../models/app-status.model';
>>>>>>> d224b2de
import { ApplicationPathService } from './base-path.service';

/**
 * Unified SignalR hub service
 */
@Injectable({
  providedIn: 'root'
})
export class AppHubService {
  private hubConnection!: signalR.HubConnection;
  private connectionStatusSubject = new BehaviorSubject<boolean>(false);
  private logsSubject = new BehaviorSubject<LogEntry[]>([]);
  private eventsSubject = new BehaviorSubject<AppEvent[]>([]);
<<<<<<< HEAD
  private jobsSubject = new BehaviorSubject<JobInfo[]>([]);
=======
  private appStatusSubject = new BehaviorSubject<AppStatus | null>(null);
>>>>>>> d224b2de
  private readonly ApplicationPathService = inject(ApplicationPathService);
  
  private logBuffer: LogEntry[] = [];
  private eventBuffer: AppEvent[] = [];
  private readonly bufferSize = 1000;

  constructor() { }
  
  /**
   * Start the SignalR connection
   */
  public startConnection(): Promise<void> {
    if (this.hubConnection && 
        this.hubConnection.state !== signalR.HubConnectionState.Disconnected) {
      return Promise.resolve();
    }

    // Build a new connection
    this.hubConnection = new signalR.HubConnectionBuilder()
      .withUrl(this.ApplicationPathService.buildApiUrl('/hubs/app'))
      .withAutomaticReconnect({
        nextRetryDelayInMilliseconds: (retryContext) => {
          // Implement exponential backoff with max 30 seconds
          return Math.min(2000 * Math.pow(2, retryContext.previousRetryCount), 30000);
        }
      })
      .build();

    this.registerSignalREvents();

    return this.hubConnection.start()
      .then(() => {
        this.connectionStatusSubject.next(true);
        this.requestInitialData();
      })
      .catch(err => {
        this.connectionStatusSubject.next(false);
        throw err;
      });
  }
  
  /**
   * Register SignalR event handlers
   */
  private registerSignalREvents(): void {
    // Handle connection events
    this.hubConnection.onreconnected(() => {
      this.connectionStatusSubject.next(true);
      this.requestInitialData();
    });

    this.hubConnection.onreconnecting(() => {
      this.connectionStatusSubject.next(false);
      this.appStatusSubject.next(null);
    });

    this.hubConnection.onclose(() => {
      this.connectionStatusSubject.next(false);
      this.appStatusSubject.next(null);
    });

    // Handle individual log messages
    this.hubConnection.on('LogReceived', (log: LogEntry) => {
      this.addLogToBuffer(log);
      const currentLogs = this.logsSubject.value;
      this.logsSubject.next([...currentLogs, log]);
    });
    
    // Handle bulk log messages (initial load)
    this.hubConnection.on('LogsReceived', (logs: LogEntry[]) => {
      if (logs && logs.length > 0) {
        // Set all logs at once
        this.logsSubject.next(logs);
        // Update buffer
        this.logBuffer = [...logs];
        this.trimBuffer(this.logBuffer, this.bufferSize);
      }
    });
    
    // Handle individual event messages
    this.hubConnection.on('EventReceived', (event: AppEvent) => {
      this.addEventToBuffer(event);
      const currentEvents = this.eventsSubject.value;
      this.eventsSubject.next([...currentEvents, event]);
    });
    
    // Handle bulk event messages (initial load)
    this.hubConnection.on('EventsReceived', (events: AppEvent[]) => {
      if (events && events.length > 0) {
        // Set all events at once
        this.eventsSubject.next(events);
        // Update buffer
        this.eventBuffer = [...events];
        this.trimBuffer(this.eventBuffer, this.bufferSize);
      }
    });

<<<<<<< HEAD
    // Handle job status updates
    this.hubConnection.on('JobsStatusUpdate', (jobs: JobInfo[]) => {
      if (jobs) {
        this.jobsSubject.next(jobs);
      }
    });

    this.hubConnection.on('JobStatusUpdate', (job: JobInfo) => {
      if (job) {
        const currentJobs = this.jobsSubject.value;
        const jobIndex = currentJobs.findIndex(j => j.name === job.name);
        if (jobIndex !== -1) {
          currentJobs[jobIndex] = job;
          this.jobsSubject.next([...currentJobs]);
        } else {
          this.jobsSubject.next([...currentJobs, job]);
        }
      }
=======
    this.hubConnection.on('AppStatusUpdated', (status: AppStatus | null) => {
      if (!status) {
        this.appStatusSubject.next(null);
        return;
      }

      const normalized: AppStatus = {
        currentVersion: status.currentVersion ?? null,
        latestVersion: status.latestVersion ?? null
      };

      this.appStatusSubject.next(normalized);
>>>>>>> d224b2de
    });
  }
  
  /**
   * Request initial data from the server
   */
  private requestInitialData(): void {
    this.requestRecentLogs();
    this.requestRecentEvents();
    this.requestJobStatus();
  }
  
  /**
   * Request recent logs from the server
   */
  public requestRecentLogs(): void {
    if (this.isConnected()) {
      this.hubConnection.invoke('GetRecentLogs')
        .catch(err => console.error('Error requesting recent logs:', err));
    }
  }
  
  /**
   * Request recent events from the server
   */
  public requestRecentEvents(count: number = 100): void {
    if (this.isConnected()) {
      this.hubConnection.invoke('GetRecentEvents', count)
        .catch(err => console.error('Error requesting recent events:', err));
    }
  }
  
  /**
   * Check if the connection is established
   */
  private isConnected(): boolean {
    return this.hubConnection && 
           this.hubConnection.state === signalR.HubConnectionState.Connected;
  }
  
  /**
   * Stop the SignalR connection
   */
  public stopConnection(): Promise<void> {
    if (!this.hubConnection) {
      return Promise.resolve();
    }
    
    return this.hubConnection.stop()
      .then(() => {
        this.connectionStatusSubject.next(false);
      })
      .catch(err => {
        console.error('Error stopping AppHub connection:', err);
        throw err;
      });
  }
  
  /**
   * Add a log to the buffer
   */
  private addLogToBuffer(log: LogEntry): void {
    this.logBuffer.push(log);
    this.trimBuffer(this.logBuffer, this.bufferSize);
  }
  
  /**
   * Add an event to the buffer
   */
  private addEventToBuffer(event: AppEvent): void {
    this.eventBuffer.push(event);
    this.trimBuffer(this.eventBuffer, this.bufferSize);
  }
  
  /**
   * Trim a buffer to the specified size
   */
  private trimBuffer<T>(buffer: T[], maxSize: number): void {
    while (buffer.length > maxSize) {
      buffer.shift();
    }
  }
  
  // PUBLIC API METHODS
  
  /**
   * Get logs as an observable
   */
  public getLogs(): Observable<LogEntry[]> {
    return this.logsSubject.asObservable();
  }
  
  /**
   * Get events as an observable
   */
  public getEvents(): Observable<AppEvent[]> {
    return this.eventsSubject.asObservable();
  }

  /**
   * Get jobs as an observable
   */
  public getJobs(): Observable<JobInfo[]> {
    return this.jobsSubject.asObservable();
  }
  
  /**
   * Get jobs connection status as an observable
   * For consistency with logs and events connection status
   */
  public getJobsConnectionStatus(): Observable<boolean> {
    return this.connectionStatusSubject.asObservable();
  }
  
  /**
   * Request job status from the server
   */
  public requestJobStatus(): void {
    if (this.isConnected()) {
      this.hubConnection.invoke('GetJobStatus')
        .catch(err => console.error('Error requesting job status:', err));
    }
  }
  
  /**
   * Get connection status as an observable
   */
  public getConnectionStatus(): Observable<boolean> {
    return this.connectionStatusSubject.asObservable();
  }
  
  /**
   * Get logs connection status as an observable
   * For backward compatibility with components expecting separate connection statuses
   */
  public getLogsConnectionStatus(): Observable<boolean> {
    return this.connectionStatusSubject.asObservable();
  }
  
  /**
   * Get events connection status as an observable
   * For backward compatibility with components expecting separate connection statuses
   */
  public getEventsConnectionStatus(): Observable<boolean> {
    return this.connectionStatusSubject.asObservable();
  }

  public getAppStatus(): Observable<AppStatus | null> {
    return this.appStatusSubject.asObservable();
  }
  
  /**
   * Clear events
   */
  public clearEvents(): void {
    this.eventsSubject.next([]);
    this.eventBuffer = [];
  }
  
  /**
   * Clear logs
   */
  public clearLogs(): void {
    this.logsSubject.next([]);
    this.logBuffer = [];
  }
}<|MERGE_RESOLUTION|>--- conflicted
+++ resolved
@@ -3,11 +3,8 @@
 import * as signalR from '@microsoft/signalr';
 import { LogEntry } from '../models/signalr.models';
 import { AppEvent } from '../models/event.models';
-<<<<<<< HEAD
+import { AppStatus } from '../models/app-status.model';
 import { JobInfo } from '../models/job.models';
-=======
-import { AppStatus } from '../models/app-status.model';
->>>>>>> d224b2de
 import { ApplicationPathService } from './base-path.service';
 
 /**
@@ -21,11 +18,8 @@
   private connectionStatusSubject = new BehaviorSubject<boolean>(false);
   private logsSubject = new BehaviorSubject<LogEntry[]>([]);
   private eventsSubject = new BehaviorSubject<AppEvent[]>([]);
-<<<<<<< HEAD
+  private appStatusSubject = new BehaviorSubject<AppStatus | null>(null);
   private jobsSubject = new BehaviorSubject<JobInfo[]>([]);
-=======
-  private appStatusSubject = new BehaviorSubject<AppStatus | null>(null);
->>>>>>> d224b2de
   private readonly ApplicationPathService = inject(ApplicationPathService);
   
   private logBuffer: LogEntry[] = [];
@@ -123,7 +117,20 @@
       }
     });
 
-<<<<<<< HEAD
+    this.hubConnection.on('AppStatusUpdated', (status: AppStatus | null) => {
+      if (!status) {
+        this.appStatusSubject.next(null);
+        return;
+      }
+
+      const normalized: AppStatus = {
+        currentVersion: status.currentVersion ?? null,
+        latestVersion: status.latestVersion ?? null
+      };
+
+      this.appStatusSubject.next(normalized);
+    });
+
     // Handle job status updates
     this.hubConnection.on('JobsStatusUpdate', (jobs: JobInfo[]) => {
       if (jobs) {
@@ -142,20 +149,6 @@
           this.jobsSubject.next([...currentJobs, job]);
         }
       }
-=======
-    this.hubConnection.on('AppStatusUpdated', (status: AppStatus | null) => {
-      if (!status) {
-        this.appStatusSubject.next(null);
-        return;
-      }
-
-      const normalized: AppStatus = {
-        currentVersion: status.currentVersion ?? null,
-        latestVersion: status.latestVersion ?? null
-      };
-
-      this.appStatusSubject.next(normalized);
->>>>>>> d224b2de
     });
   }
   
