--- conflicted
+++ resolved
@@ -94,11 +94,7 @@
     });
 
     // Initialize type name options
-<<<<<<< HEAD
-    for (const key of Object.keys(DownloadClientTypeName).filter(k => isNaN(Number(k)))) {
-=======
     for (const key of Object.keys(DownloadClientTypeName)) {
->>>>>>> de06d1c2
       this.typeNameOptions.push({ 
         label: key, 
         value: DownloadClientTypeName[key as keyof typeof DownloadClientTypeName] 
@@ -334,10 +330,7 @@
       case DownloadClientTypeName.qBittorrent:
       case DownloadClientTypeName.Deluge:
       case DownloadClientTypeName.Transmission:
-<<<<<<< HEAD
       case DownloadClientTypeName.uTorrent:
-=======
->>>>>>> de06d1c2
         return DownloadClientType.Torrent;
       default:
         throw new Error(`Unknown client type name: ${typeName}`);
@@ -345,22 +338,6 @@
   }
   
   /**
-<<<<<<< HEAD
-   * Map backend TypeName to frontend typeName
-   */
-  private mapClientTypeFromBackend(backendTypeName: string): DownloadClientTypeName {
-    for (const key of Object.keys(DownloadClientTypeName).filter(k => isNaN(Number(k)))) {
-      if (DownloadClientTypeName[key as keyof typeof DownloadClientTypeName] === backendTypeName) {
-        return DownloadClientTypeName[key as keyof typeof DownloadClientTypeName];
-      }
-    }
-
-    throw new Error(`Invalid client type: ${backendTypeName}`);
-  }
-
-  /**
-=======
->>>>>>> de06d1c2
    * Handle client type changes to update validation
    */
   onClientTypeChange(): void {
@@ -384,11 +361,7 @@
     
     // Set default URL base for Transmission
     if (clientTypeName === DownloadClientTypeName.Transmission) {
-<<<<<<< HEAD
-      urlBaseControl.setValue('transmission/rpc');
-=======
       urlBaseControl.setValue('transmission');
->>>>>>> de06d1c2
     }
     
     // Update validation state
