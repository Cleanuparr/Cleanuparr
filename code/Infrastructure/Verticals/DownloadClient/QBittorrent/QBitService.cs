using System.Collections.Concurrent;
using System.Text.RegularExpressions;
using Common.Attributes;
using Common.Configuration.ContentBlocker;
using Common.Configuration.DownloadCleaner;
using Common.Configuration.DownloadClient;
using Common.Configuration.QueueCleaner;
using Common.CustomDataTypes;
using Common.Helpers;
using Domain.Enums;
using Infrastructure.Extensions;
using Infrastructure.Interceptors;
using Infrastructure.Verticals.ContentBlocker;
using Infrastructure.Verticals.Context;
using Infrastructure.Verticals.ItemStriker;
using Infrastructure.Verticals.Notifications;
using Microsoft.Extensions.Caching.Memory;
using Microsoft.Extensions.Logging;
using Microsoft.Extensions.Options;
using QBittorrent.Client;
using Category = Common.Configuration.DownloadCleaner.Category;

namespace Infrastructure.Verticals.DownloadClient.QBittorrent;

public class QBitService : DownloadService, IQBitService
{
    private readonly QBitConfig _config;
    private readonly QBittorrentClient _client;

    public QBitService(
        ILogger<QBitService> logger,
        IHttpClientFactory httpClientFactory,
        IOptions<QBitConfig> config,
        IOptions<QueueCleanerConfig> queueCleanerConfig,
        IOptions<ContentBlockerConfig> contentBlockerConfig,
        IOptions<DownloadCleanerConfig> downloadCleanerConfig,
        IMemoryCache cache,
        IFilenameEvaluator filenameEvaluator,
        IStriker striker,
        INotificationPublisher notifier,
        IDryRunInterceptor dryRunInterceptor
    ) : base(
        logger, queueCleanerConfig, contentBlockerConfig, downloadCleanerConfig, cache,
        filenameEvaluator, striker, notifier, dryRunInterceptor
    )
    {
        _config = config.Value;
        _config.Validate();
        UriBuilder uriBuilder = new(_config.Url);
        uriBuilder.Path = string.IsNullOrEmpty(_config.UrlBase)
            ? uriBuilder.Path
            : $"{uriBuilder.Path.TrimEnd('/')}/{_config.UrlBase.TrimStart('/')}";
        _client = new(httpClientFactory.CreateClient(Constants.HttpClientWithRetryName), uriBuilder.Uri);
    }

    public override async Task LoginAsync()
    {
        if (string.IsNullOrEmpty(_config.Username) && string.IsNullOrEmpty(_config.Password))
        {
            return;
        }
        
        await _client.LoginAsync(_config.Username, _config.Password);
    }

    /// <inheritdoc/>
    public override async Task<DownloadCheckResult> ShouldRemoveFromArrQueueAsync(string hash, IReadOnlyList<string> ignoredDownloads)
    {
        DownloadCheckResult result = new();
        TorrentInfo? download = (await _client.GetTorrentListAsync(new TorrentListQuery { Hashes = [hash] }))
            .FirstOrDefault();

        if (download is null)
        {
            _logger.LogDebug("failed to find torrent {hash} in the download client", hash);
            return result;
        }

        IReadOnlyList<TorrentTracker> trackers = await GetTrackersAsync(hash);
        
        if (ignoredDownloads.Count > 0 &&
            (download.ShouldIgnore(ignoredDownloads) || trackers.Any(x => x.ShouldIgnore(ignoredDownloads)) is true))
        {
            _logger.LogInformation("skip | download is ignored | {name}", download.Name);
            return result;
        }

        TorrentProperties? torrentProperties = await _client.GetTorrentPropertiesAsync(hash);

        if (torrentProperties is null)
        {
            _logger.LogDebug("failed to find torrent properties {hash} in the download client", hash);
            return result;
        }

        result.IsPrivate = torrentProperties.AdditionalData.TryGetValue("is_private", out var dictValue) &&
                           bool.TryParse(dictValue?.ToString(), out bool boolValue)
                           && boolValue;

        IReadOnlyList<TorrentContent>? files = await _client.GetTorrentContentsAsync(hash);

        if (files?.Count is > 0 && files.All(x => x.Priority is TorrentContentPriority.Skip))
        {
            result.ShouldRemove = true;
            
            // if all files were blocked by qBittorrent
            if (download is { CompletionOn: not null, Downloaded: null or 0 })
            {
                result.DeleteReason = DeleteReason.AllFilesSkippedByQBit;
                return result;
            }
            
            // remove if all files are unwanted
            result.DeleteReason = DeleteReason.AllFilesSkipped;
            return result;
        }

        (result.ShouldRemove, result.DeleteReason) = await EvaluateDownloadRemoval(download, result.IsPrivate);

        return result;
    }

    /// <inheritdoc/>
    public override async Task<BlockFilesResult> BlockUnwantedFilesAsync(string hash,
        BlocklistType blocklistType,
        ConcurrentBag<string> patterns,
        ConcurrentBag<Regex> regexes,
        IReadOnlyList<string> ignoredDownloads
    )
    {
        TorrentInfo? download = (await _client.GetTorrentListAsync(new TorrentListQuery { Hashes = [hash] }))
            .FirstOrDefault();
        BlockFilesResult result = new();

        if (download is null)
        {
            _logger.LogDebug("failed to find torrent {hash} in the download client", hash);
            return result;
        }
        
        IReadOnlyList<TorrentTracker> trackers = await GetTrackersAsync(hash);
        
        if (ignoredDownloads.Count > 0 &&
            (download.ShouldIgnore(ignoredDownloads) || trackers.Any(x => x.ShouldIgnore(ignoredDownloads)) is true))
        {
            _logger.LogInformation("skip | download is ignored | {name}", download.Name);
            return result;
        }
        
        TorrentProperties? torrentProperties = await _client.GetTorrentPropertiesAsync(hash);

        if (torrentProperties is null)
        {
            _logger.LogDebug("failed to find torrent properties {hash} in the download client", hash);
            return result;
        }

        bool isPrivate = torrentProperties.AdditionalData.TryGetValue("is_private", out var dictValue) &&
                         bool.TryParse(dictValue?.ToString(), out bool boolValue)
                         && boolValue;

        result.IsPrivate = isPrivate;

        if (_contentBlockerConfig.IgnorePrivate && isPrivate)
        {
            // ignore private trackers
            _logger.LogDebug("skip files check | download is private | {name}", download.Name);
            return result;
        }
        
        IReadOnlyList<TorrentContent>? files = await _client.GetTorrentContentsAsync(hash);

        if (files is null)
        {
            return result;
        }

        List<int> unwantedFiles = [];
        long totalFiles = 0;
        long totalUnwantedFiles = 0;
        
        foreach (TorrentContent file in files)
        {
            if (!file.Index.HasValue)
            {
                continue;
            }

            totalFiles++;

            if (file.Priority is TorrentContentPriority.Skip)
            {
                totalUnwantedFiles++;
                continue;
            }

            if (_filenameEvaluator.IsValid(file.Name, blocklistType, patterns, regexes))
            {
                continue;
            }
            
            _logger.LogInformation("unwanted file found | {file}", file.Name);
            unwantedFiles.Add(file.Index.Value);
            totalUnwantedFiles++;
        }

        if (unwantedFiles.Count is 0)
        {
            return result;
        }
        
        if (totalUnwantedFiles == totalFiles)
        {
            // Skip marking files as unwanted. The download will be removed completely.
            result.ShouldRemove = true;
            
            return result;
        }

        foreach (int fileIndex in unwantedFiles)
        {
            await _dryRunInterceptor.InterceptAsync(SkipFile, hash, fileIndex);
        }
        
        return result;
    }
    
    /// <inheritdoc/>
    public override async Task<List<object>?> GetAllDownloadsToBeCleaned(List<Category> categories) =>
        (await _client.GetTorrentListAsync(new()
        {
            Filter = TorrentListFilter.Seeding
        }))
        ?.Where(x => !string.IsNullOrEmpty(x.Hash))
        .Where(x => categories.Any(cat => cat.Name.Equals(x.Category, StringComparison.InvariantCultureIgnoreCase)))
        .Cast<object>()
        .ToList();

    /// <inheritdoc/>
    public override async Task CleanDownloads(List<object> downloads, List<Category> categoriesToClean, HashSet<string> excludedHashes,
        IReadOnlyList<string> ignoredDownloads)
    {
        foreach (TorrentInfo download in downloads)
        {
            if (string.IsNullOrEmpty(download.Hash))
            {
                continue;
            }
            
            IReadOnlyList<TorrentTracker> trackers = await GetTrackersAsync(download.Hash);

            if (ignoredDownloads.Count > 0 &&
                (download.ShouldIgnore(ignoredDownloads) || trackers.Any(x => x.ShouldIgnore(ignoredDownloads)) is true))
            {
                _logger.LogInformation("skip | download is ignored | {name}", download.Name);
                continue;
            }
            
            Category? category = categoriesToClean
                .FirstOrDefault(x => download.Category.Equals(x.Name, StringComparison.InvariantCultureIgnoreCase));
            
            if (category is null)
            {
                continue;
            }
            
            if (excludedHashes.Any(x => x.Equals(download.Hash, StringComparison.InvariantCultureIgnoreCase)))
            {
                _logger.LogDebug("skip | download is used by an arr | {name}", download.Name);
                continue;
            }
            
            if (!_downloadCleanerConfig.DeletePrivate)
            {
                TorrentProperties? torrentProperties = await _client.GetTorrentPropertiesAsync(download.Hash);

                if (torrentProperties is null)
                {
                    _logger.LogDebug("failed to find torrent properties in the download client | {name}", download.Name);
                    return;
                }
                
                bool isPrivate = torrentProperties.AdditionalData.TryGetValue("is_private", out var dictValue) &&
                                 bool.TryParse(dictValue?.ToString(), out bool boolValue)
                                 && boolValue;

                if (isPrivate)
                {
                    _logger.LogDebug("skip | download is private | {name}", download.Name);
                    continue;
                }
            }
            
            ContextProvider.Set("downloadName", download.Name);
            ContextProvider.Set("hash", download.Hash);

            SeedingCheckResult result = ShouldCleanDownload(download.Ratio, download.SeedingTime ?? TimeSpan.Zero, category);

            if (!result.ShouldClean)
            {
                continue;
            }

            await _dryRunInterceptor.InterceptAsync(DeleteDownload, download.Hash);

            _logger.LogInformation(
                "download cleaned | {reason} reached | {name}",
                result.Reason is CleanReason.MaxRatioReached
                    ? "MAX_RATIO & MIN_SEED_TIME"
                    : "MAX_SEED_TIME",
                download.Name
            );
            
            await _notifier.NotifyDownloadCleaned(download.Ratio, download.SeedingTime ?? TimeSpan.Zero, category.Name, result.Reason);
        }
    }

    /// <inheritdoc/>
    [DryRunSafeguard]
    public override async Task DeleteDownload(string hash)
    {
        await _client.DeleteAsync(hash, deleteDownloadedData: true);
    }
    
    [DryRunSafeguard]
    protected virtual async Task SkipFile(string hash, int fileIndex)
    {
        await _client.SetFilePriorityAsync(hash, fileIndex, TorrentContentPriority.Skip);
    }

    public override void Dispose()
    {
        _client.Dispose();
    }

    private async Task<(bool, DeleteReason)> EvaluateDownloadRemoval(TorrentInfo torrent, bool isPrivate)
    {
<<<<<<< HEAD
        if (_queueCleanerConfig.StalledMaxStrikes is 0 && _queueCleanerConfig.DownloadingMetadataMaxStrikes is 0)
        {
            return (false, DeleteReason.None);
=======
        (bool ShouldRemove, DeleteReason Reason) result = await CheckIfSlow(torrent, isPrivate);

        if (result.ShouldRemove)
        {
            return result;
        }

        return await CheckIfStuck(torrent, isPrivate);
    }

    private async Task<(bool ShouldRemove, DeleteReason Reason)> CheckIfSlow(TorrentInfo download, bool isPrivate)
    {
        if (_queueCleanerConfig.SlowMaxStrikes is 0)
        {
            return (false, DeleteReason.None);
        }
        
        if (download.State is not (TorrentState.Downloading or TorrentState.ForcedDownload))
        {
            return (false, DeleteReason.None);
        }
        
        if (download.DownloadSpeed <= 0)
        {
            return (false, DeleteReason.None);
        }
        
        if (_queueCleanerConfig.SlowIgnorePrivate && isPrivate)
        {
            // ignore private trackers
            _logger.LogDebug("skip slow check | download is private | {name}", download.Name);
            return (false, DeleteReason.None);
        }

        if (download.Size > (_queueCleanerConfig.SlowIgnoreAboveSizeByteSize?.Bytes ?? long.MaxValue))
        {
            _logger.LogDebug("skip slow check | download is too large | {name}", download.Name);
            return (false, DeleteReason.None);
        }
        
        ByteSize minSpeed = _queueCleanerConfig.SlowMinSpeedByteSize;
        ByteSize currentSpeed = new ByteSize(download.DownloadSpeed);
        SmartTimeSpan maxTime = SmartTimeSpan.FromHours(_queueCleanerConfig.SlowMaxTime);
        SmartTimeSpan currentTime = new SmartTimeSpan(download.EstimatedTime ?? TimeSpan.Zero);

        return await CheckIfSlow(
            download.Hash,
            download.Name,
            minSpeed,
            currentSpeed,
            maxTime,
            currentTime
        );
    }

    private async Task<(bool ShouldRemove, DeleteReason Reason)> CheckIfStuck(TorrentInfo torrent, bool isPrivate)
    {
        if (_queueCleanerConfig.StalledMaxStrikes is 0)
        {
            return (false, DeleteReason.None);
>>>>>>> 704fdaca
        }
        
        if (torrent.State is not TorrentState.StalledDownload and not TorrentState.FetchingMetadata
            and not TorrentState.ForcedFetchingMetadata)
        {
            // ignore other states
            return (false, DeleteReason.None);
        }
<<<<<<< HEAD

        if (_queueCleanerConfig.StalledMaxStrikes > 0 && torrent.State is TorrentState.StalledDownload)
        {
            if (_queueCleanerConfig.StalledIgnorePrivate && isPrivate)
            {
                // ignore private trackers
                _logger.LogDebug("skip stalled check | download is private | {name}", torrent.Name);
            }
            else
            {
                ResetStrikesOnProgress(torrent.Hash, torrent.Downloaded ?? 0);
            
                return (await StrikeAndCheckLimit(torrent.Hash, torrent.Name, StrikeType.Stalled), DeleteReason.Stalled);
            }
        }

        if (_queueCleanerConfig.DownloadingMetadataMaxStrikes > 0)
        {
            return (await StrikeAndCheckLimit(torrent.Hash, torrent.Name, StrikeType.DownloadingMetadata), DeleteReason.DownloadingMetadata);
        }

        return (false, DeleteReason.None);
=======
        
        if (_queueCleanerConfig.StalledIgnorePrivate && isPrivate)
        {
            // ignore private trackers
            _logger.LogDebug("skip stalled check | download is private | {name}", torrent.Name);
            return (false, DeleteReason.None);
        }
        
        if (torrent.State is TorrentState.StalledDownload)
        {
            _logger.LogTrace("stalled download | {name}", torrent.Name);
            
            ResetStalledStrikesOnProgress(torrent.Hash, torrent.Downloaded ?? 0);
            
            return (await _striker.StrikeAndCheckLimit(torrent.Hash, torrent.Name, _queueCleanerConfig.StalledMaxStrikes, StrikeType.Stalled), DeleteReason.Stalled);
        }

        _logger.LogTrace("downloading metadata | {name}", torrent.Name);
        
        return (await _striker.StrikeAndCheckLimit(torrent.Hash, torrent.Name, _queueCleanerConfig.StalledMaxStrikes, StrikeType.DownloadingMetadata), DeleteReason.DownloadingMetadata);
>>>>>>> 704fdaca
    }

    private async Task<IReadOnlyList<TorrentTracker>> GetTrackersAsync(string hash)
    {
        return (await _client.GetTorrentTrackersAsync(hash))
            .Where(x => !x.Url.ToString().Contains("**"))
            .ToList();
    }
}<|MERGE_RESOLUTION|>--- conflicted
+++ resolved
@@ -335,11 +335,6 @@
 
     private async Task<(bool, DeleteReason)> EvaluateDownloadRemoval(TorrentInfo torrent, bool isPrivate)
     {
-<<<<<<< HEAD
-        if (_queueCleanerConfig.StalledMaxStrikes is 0 && _queueCleanerConfig.DownloadingMetadataMaxStrikes is 0)
-        {
-            return (false, DeleteReason.None);
-=======
         (bool ShouldRemove, DeleteReason Reason) result = await CheckIfSlow(torrent, isPrivate);
 
         if (result.ShouldRemove)
@@ -397,10 +392,9 @@
 
     private async Task<(bool ShouldRemove, DeleteReason Reason)> CheckIfStuck(TorrentInfo torrent, bool isPrivate)
     {
-        if (_queueCleanerConfig.StalledMaxStrikes is 0)
-        {
-            return (false, DeleteReason.None);
->>>>>>> 704fdaca
+        if (_queueCleanerConfig.StalledMaxStrikes is 0 && _queueCleanerConfig.DownloadingMetadataMaxStrikes is 0)
+        {
+            return (false, DeleteReason.None);
         }
         
         if (torrent.State is not TorrentState.StalledDownload and not TorrentState.FetchingMetadata
@@ -409,7 +403,6 @@
             // ignore other states
             return (false, DeleteReason.None);
         }
-<<<<<<< HEAD
 
         if (_queueCleanerConfig.StalledMaxStrikes > 0 && torrent.State is TorrentState.StalledDownload)
         {
@@ -420,40 +413,18 @@
             }
             else
             {
-                ResetStrikesOnProgress(torrent.Hash, torrent.Downloaded ?? 0);
-            
-                return (await StrikeAndCheckLimit(torrent.Hash, torrent.Name, StrikeType.Stalled), DeleteReason.Stalled);
+                ResetStalledStrikesOnProgress(torrent.Hash, torrent.Downloaded ?? 0);
+            
+                return (await _striker.StrikeAndCheckLimit(torrent.Hash, torrent.Name, _queueCleanerConfig.StalledMaxStrikes, StrikeType.Stalled), DeleteReason.Stalled);
             }
         }
 
         if (_queueCleanerConfig.DownloadingMetadataMaxStrikes > 0)
         {
-            return (await StrikeAndCheckLimit(torrent.Hash, torrent.Name, StrikeType.DownloadingMetadata), DeleteReason.DownloadingMetadata);
+            return (await _striker.StrikeAndCheckLimit(torrent.Hash, torrent.Name, _queueCleanerConfig.StalledMaxStrikes, StrikeType.DownloadingMetadata), DeleteReason.DownloadingMetadata);
         }
 
         return (false, DeleteReason.None);
-=======
-        
-        if (_queueCleanerConfig.StalledIgnorePrivate && isPrivate)
-        {
-            // ignore private trackers
-            _logger.LogDebug("skip stalled check | download is private | {name}", torrent.Name);
-            return (false, DeleteReason.None);
-        }
-        
-        if (torrent.State is TorrentState.StalledDownload)
-        {
-            _logger.LogTrace("stalled download | {name}", torrent.Name);
-            
-            ResetStalledStrikesOnProgress(torrent.Hash, torrent.Downloaded ?? 0);
-            
-            return (await _striker.StrikeAndCheckLimit(torrent.Hash, torrent.Name, _queueCleanerConfig.StalledMaxStrikes, StrikeType.Stalled), DeleteReason.Stalled);
-        }
-
-        _logger.LogTrace("downloading metadata | {name}", torrent.Name);
-        
-        return (await _striker.StrikeAndCheckLimit(torrent.Hash, torrent.Name, _queueCleanerConfig.StalledMaxStrikes, StrikeType.DownloadingMetadata), DeleteReason.DownloadingMetadata);
->>>>>>> 704fdaca
     }
 
     private async Task<IReadOnlyList<TorrentTracker>> GetTrackersAsync(string hash)
