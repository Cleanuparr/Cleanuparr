--- conflicted
+++ resolved
@@ -238,7 +238,6 @@
         .ToList();
 
     /// <inheritdoc/>
-<<<<<<< HEAD
     public override List<object>? FilterDownloadsToBeCleanedAsync(List<object>? downloads, List<CleanCategory> categories) =>
         downloads
             ?.Cast<TorrentInfo>()
@@ -258,11 +257,7 @@
 
     /// <inheritdoc/>
     public override async Task CleanDownloadsAsync(List<object>? downloads, List<CleanCategory> categoriesToClean,
-        HashSet<string> excludedHashes)
-=======
-    public override async Task CleanDownloads(List<object> downloads, List<Category> categoriesToClean, HashSet<string> excludedHashes,
-        IReadOnlyList<string> ignoredDownloads)
->>>>>>> 5fe0f575
+        HashSet<string> excludedHashes, IReadOnlyList<string> ignoredDownloads)
     {
         if (downloads?.Count is null or 0)
         {
@@ -276,9 +271,6 @@
                 continue;
             }
             
-<<<<<<< HEAD
-            CleanCategory? category = categoriesToClean
-=======
             IReadOnlyList<TorrentTracker> trackers = await GetTrackersAsync(download.Hash);
 
             if (ignoredDownloads.Count > 0 &&
@@ -288,8 +280,7 @@
                 continue;
             }
             
-            Category? category = categoriesToClean
->>>>>>> 5fe0f575
+            CleanCategory? category = categoriesToClean
                 .FirstOrDefault(x => download.Category.Equals(x.Name, StringComparison.InvariantCultureIgnoreCase));
             
             if (category is null)
