--- conflicted
+++ resolved
@@ -82,15 +82,10 @@
     public abstract List<object>? FilterDownloadsToBeCleanedAsync(List<object>? downloads, List<CleanCategory> categories);
 
     /// <inheritdoc/>
-<<<<<<< HEAD
     public abstract List<object>? FilterDownloadsToChangeCategoryAsync(List<object>? downloads, List<string> categories);
-=======
-    public abstract Task CleanDownloads(List<object> downloads, List<Category> categoriesToClean, HashSet<string> excludedHashes,
-        IReadOnlyList<string> ignoredDownloads);
->>>>>>> 5fe0f575
-
-    /// <inheritdoc/>
-    public abstract Task CleanDownloadsAsync(List<object>? downloads, List<CleanCategory> categoriesToClean, HashSet<string> excludedHashes);
+
+    /// <inheritdoc/>
+    public abstract Task CleanDownloadsAsync(List<object>? downloads, List<CleanCategory> categoriesToClean, HashSet<string> excludedHashes, IReadOnlyList<string> ignoredDownloads);
 
     /// <inheritdoc/>
     public abstract Task ChangeCategoryForNoHardLinksAsync(List<object>? downloads, HashSet<string> excludedHashes);
@@ -151,7 +146,6 @@
 
         return new();
     }
-<<<<<<< HEAD
     
     protected string? GetRootWithFirstDirectory(string path)
     {
@@ -174,10 +168,6 @@
     }
     
     private bool DownloadReachedRatio(double ratio, TimeSpan seedingTime, CleanCategory category)
-=======
-
-    private bool DownloadReachedRatio(double ratio, TimeSpan seedingTime, Category category)
->>>>>>> 5fe0f575
     {
         if (category.MaxRatio < 0)
         {
