using System.Collections.Concurrent;
using System.Text.RegularExpressions;
using Common.Configuration.ContentBlocker;
using Common.Configuration.DownloadClient;
using Common.Configuration.QueueCleaner;
using Domain.Models.Deluge.Response;
using Infrastructure.Verticals.ContentBlocker;
using Infrastructure.Verticals.ItemStriker;
using Microsoft.Extensions.Logging;
using Microsoft.Extensions.Options;

namespace Infrastructure.Verticals.DownloadClient.Deluge;

public sealed class DelugeService : DownloadServiceBase
{
    private readonly DelugeClient _client;
    
    public DelugeService(
        ILogger<DelugeService> logger,
        IOptions<DelugeConfig> config,
        IHttpClientFactory httpClientFactory,
        IOptions<QueueCleanerConfig> queueCleanerConfig,
        FilenameEvaluator filenameEvaluator,
        Striker striker
    ) : base(logger, queueCleanerConfig, filenameEvaluator, striker)
    {
        config.Value.Validate();
        _client = new (config, httpClientFactory);
    }
    
    public override async Task LoginAsync()
    {
        await _client.LoginAsync();
    }

<<<<<<< HEAD
    /// <inheritdoc/>
    public override async Task<bool> ShouldRemoveFromArrQueueAsync(string hash)
=======
    public override async Task<RemoveResult> ShouldRemoveFromArrQueueAsync(string hash)
>>>>>>> 058507ac
    {
        hash = hash.ToLowerInvariant();
        
        DelugeContents? contents = null;
        RemoveResult result = new();

        TorrentStatus? status = await GetTorrentStatus(hash);
        
        if (status?.Hash is null)
        {
            _logger.LogDebug("failed to find torrent {hash} in the download client", hash);
            return result;
        }

        try
        {
            contents = await _client.GetTorrentFiles(hash);
        }
        catch (Exception exception)
        {
            _logger.LogDebug(exception, "failed to find torrent {hash} in the download client", hash);
        }

        bool shouldRemove = contents?.Contents?.Count > 0;
        
        ProcessFiles(contents.Contents, (_, file) =>
        {
            if (file.Priority > 0)
            {
                shouldRemove = false;
            }
        });

        result.ShouldRemove = shouldRemove || IsItemStuckAndShouldRemove(status);
        result.IsPrivate = status.Private;
        
        return result;
    }

    /// <inheritdoc/>
    public override async Task<bool> BlockUnwantedFilesAsync(
        string hash,
        BlocklistType blocklistType,
        ConcurrentBag<string> patterns,
        ConcurrentBag<Regex> regexes
    )
    {
        hash = hash.ToLowerInvariant();

        TorrentStatus? status = await GetTorrentStatus(hash);
        
        if (status?.Hash is null)
        {
            _logger.LogDebug("failed to find torrent {hash} in the download client", hash);
            return false;
        }
        
        if (_queueCleanerConfig.StalledIgnorePrivate && status.Private)
        {
            // ignore private trackers
            _logger.LogDebug("skip files check | download is private | {name}", status.Name);
            return;
        }
        
        DelugeContents? contents = null;

        try
        {
            contents = await _client.GetTorrentFiles(hash);
        }
        catch (Exception exception)
        {
            _logger.LogDebug(exception, "failed to find torrent {hash} in the download client", hash);
        }

        if (contents is null)
        {
            return false;
        }
        
        Dictionary<int, int> priorities = [];
        bool hasPriorityUpdates = false;
        long totalFiles = 0;
        long totalUnwantedFiles = 0;

        ProcessFiles(contents.Contents, (name, file) =>
        {
            totalFiles++;
            int priority = file.Priority;

            if (file.Priority is 0)
            {
                totalUnwantedFiles++;
            }

            if (file.Priority is not 0 && !_filenameEvaluator.IsValid(name, blocklistType, patterns, regexes))
            {
                totalUnwantedFiles++;
                priority = 0;
                hasPriorityUpdates = true;
                _logger.LogInformation("unwanted file found | {file}", file.Path);
            }
            
            priorities.Add(file.Index, priority);
        });

        if (!hasPriorityUpdates)
        {
            return false;
        }
        
        _logger.LogDebug("changing priorities | torrent {hash}", hash);

        List<int> sortedPriorities = priorities
            .OrderBy(x => x.Key)
            .Select(x => x.Value)
            .ToList();

        if (totalUnwantedFiles == totalFiles)
        {
            // Skip marking files as unwanted. The download will be removed completely.
            return true;
        }

        await _client.ChangeFilesPriority(hash, sortedPriorities);

        return false;
    }
    
    /// <inheritdoc/>
    public override async Task Delete(string hash)
    {
        hash = hash.ToLowerInvariant();
        
        await _client.DeleteTorrent(hash);
    }
    
    private bool IsItemStuckAndShouldRemove(TorrentStatus status)
    {
        if (_queueCleanerConfig.StalledMaxStrikes is 0)
        {
            return false;
        }
        
        if (_queueCleanerConfig.StalledIgnorePrivate && status.Private)
        {
            // ignore private trackers
            _logger.LogDebug("skip stalled check | download is private | {name}", status.Name);
            return false;
        }
        
        if (status.State is null || !status.State.Equals("Downloading", StringComparison.InvariantCultureIgnoreCase))
        {
            return false;
        }

        if (status.Eta > 0)
        {
            return false;
        }

        return StrikeAndCheckLimit(status.Hash!, status.Name!);
    }

    private async Task<TorrentStatus?> GetTorrentStatus(string hash)
    {
        return await _client.SendRequest<TorrentStatus?>(
            "web.get_torrent_status",
            hash,
            new[] { "hash", "state", "name", "eta", "private" }
        );
    }
    
    private static void ProcessFiles(Dictionary<string, DelugeFileOrDirectory>? contents, Action<string, DelugeFileOrDirectory> processFile)
    {
        if (contents is null)
        {
            return;
        }
        
        foreach (var (name, data) in contents)
        {
            switch (data.Type)
            {
                case "file":
                    processFile(name, data);
                    break;
                case "dir" when data.Contents is not null:
                    // Recurse into subdirectories
                    ProcessFiles(data.Contents, processFile);
                    break;
            }
        }
    }

    public override void Dispose()
    {
    }
}<|MERGE_RESOLUTION|>--- conflicted
+++ resolved
@@ -33,12 +33,8 @@
         await _client.LoginAsync();
     }
 
-<<<<<<< HEAD
     /// <inheritdoc/>
-    public override async Task<bool> ShouldRemoveFromArrQueueAsync(string hash)
-=======
     public override async Task<RemoveResult> ShouldRemoveFromArrQueueAsync(string hash)
->>>>>>> 058507ac
     {
         hash = hash.ToLowerInvariant();
         
