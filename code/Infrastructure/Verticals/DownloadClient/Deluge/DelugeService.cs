--- conflicted
+++ resolved
@@ -235,13 +235,8 @@
     }
 
     /// <inheritdoc/>
-<<<<<<< HEAD
-    public override async Task CleanDownloadsAsync(List<object>? downloads, List<CleanCategory> categoriesToClean,
-        HashSet<string> excludedHashes)
-=======
-    public override async Task CleanDownloads(List<object> downloads, List<Category> categoriesToClean, HashSet<string> excludedHashes,
+    public override async Task CleanDownloadsAsync(List<object> downloads, List<CleanCategory> categoriesToClean, HashSet<string> excludedHashes,
         IReadOnlyList<string> ignoredDownloads)
->>>>>>> 5fe0f575
     {
         foreach (TorrentStatus download in downloads)
         {
@@ -427,17 +422,13 @@
         await _client.ChangeFilesPriority(hash, sortedPriorities);
     }
     
-<<<<<<< HEAD
     [DryRunSafeguard]
     protected virtual async Task ChangeLabel(string hash, string newLabel)
     {
         await _client.SetTorrentLabel(hash, newLabel);
     }
     
-    private async Task<bool> IsItemStuckAndShouldRemove(TorrentStatus status)
-=======
     private async Task<(bool, DeleteReason)> IsItemStuckAndShouldRemove(TorrentStatus status)
->>>>>>> 5fe0f575
     {
         if (_queueCleanerConfig.StalledMaxStrikes is 0)
         {
