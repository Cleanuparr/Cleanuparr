using System.Collections.Concurrent;
using System.Text.RegularExpressions;
using Common.Attributes;
using Common.Configuration.ContentBlocker;
using Common.Configuration.DownloadCleaner;
using Common.Configuration.DownloadClient;
using Common.Configuration.QueueCleaner;
<<<<<<< HEAD
using Common.Exceptions;
=======
using Common.CustomDataTypes;
>>>>>>> 704fdaca
using Common.Helpers;
using Domain.Enums;
using Infrastructure.Extensions;
using Infrastructure.Interceptors;
using Infrastructure.Verticals.ContentBlocker;
using Infrastructure.Verticals.Context;
using Infrastructure.Verticals.Files;
using Infrastructure.Verticals.ItemStriker;
using Infrastructure.Verticals.Notifications;
using Microsoft.Extensions.Caching.Memory;
using Microsoft.Extensions.Logging;
using Microsoft.Extensions.Options;
using Transmission.API.RPC;
using Transmission.API.RPC.Arguments;
using Transmission.API.RPC.Entity;

namespace Infrastructure.Verticals.DownloadClient.Transmission;

public class TransmissionService : DownloadService, ITransmissionService
{
    private readonly TransmissionConfig _config;
    private readonly Client _client;

    private static readonly string[] Fields =
    [
        TorrentFields.FILES,
        TorrentFields.FILE_STATS,
        TorrentFields.HASH_STRING,
        TorrentFields.ID,
        TorrentFields.ETA,
        TorrentFields.NAME,
        TorrentFields.STATUS,
        TorrentFields.IS_PRIVATE,
        TorrentFields.DOWNLOADED_EVER,
        TorrentFields.DOWNLOAD_DIR,
        TorrentFields.SECONDS_SEEDING,
        TorrentFields.UPLOAD_RATIO,
        TorrentFields.TRACKERS,
<<<<<<< HEAD
=======
        TorrentFields.RATE_DOWNLOAD,
        TorrentFields.TOTAL_SIZE
>>>>>>> 704fdaca
    ];

    public TransmissionService(
        IHttpClientFactory httpClientFactory,
        ILogger<TransmissionService> logger,
        IOptions<TransmissionConfig> config,
        IOptions<QueueCleanerConfig> queueCleanerConfig,
        IOptions<ContentBlockerConfig> contentBlockerConfig,
        IOptions<DownloadCleanerConfig> downloadCleanerConfig,
        IMemoryCache cache,
        IFilenameEvaluator filenameEvaluator,
        IStriker striker,
        INotificationPublisher notifier,
        IDryRunInterceptor dryRunInterceptor,
        IHardLinkFileService hardLinkFileService
    ) : base(
        logger, queueCleanerConfig, contentBlockerConfig, downloadCleanerConfig, cache,
        filenameEvaluator, striker, notifier, dryRunInterceptor, hardLinkFileService
    )
    {
        _config = config.Value;
        _config.Validate();
        UriBuilder uriBuilder = new(_config.Url);
        uriBuilder.Path = string.IsNullOrEmpty(_config.UrlBase)
            ? $"{uriBuilder.Path.TrimEnd('/')}/rpc"
            : $"{uriBuilder.Path.TrimEnd('/')}/{_config.UrlBase.TrimStart('/').TrimEnd('/')}/rpc";
        _client = new(
            httpClientFactory.CreateClient(Constants.HttpClientWithRetryName),
            uriBuilder.Uri.ToString(),
            login: _config.Username,
            password: _config.Password
        );
    }

    public override async Task LoginAsync()
    {
        await _client.GetSessionInformationAsync();
    }

    /// <inheritdoc/>
    public override async Task<DownloadCheckResult> ShouldRemoveFromArrQueueAsync(string hash, IReadOnlyList<string> ignoredDownloads)
    {
        DownloadCheckResult result = new();
        TorrentInfo? download = await GetTorrentAsync(hash);

        if (download is null)
        {
            _logger.LogDebug("failed to find torrent {hash} in the download client", hash);
            return result;
        }
        
        if (ignoredDownloads.Count > 0 && download.ShouldIgnore(ignoredDownloads))
        {
            _logger.LogDebug("skip | download is ignored | {name}", download.Name);
            return result;
        }
        
        bool shouldRemove = download.FileStats?.Length > 0;
        result.IsPrivate = download.IsPrivate ?? false;

        foreach (TransmissionTorrentFileStats? stats in download.FileStats ?? [])
        {
            if (!stats.Wanted.HasValue)
            {
                // if any files stats are missing, do not remove
                shouldRemove = false;
            }
            
            if (stats.Wanted.HasValue && stats.Wanted.Value)
            {
                // if any files are wanted, do not remove
                shouldRemove = false;
            }
        }
        
        if (shouldRemove)
        {
            // remove if all files are unwanted
            result.ShouldRemove = true;
            result.DeleteReason = DeleteReason.AllFilesBlocked;
            return result;
        }

        // remove if download is stuck
        (result.ShouldRemove, result.DeleteReason) = await EvaluateDownloadRemoval(download);

        return result;
    }

    /// <inheritdoc/>
    public override async Task<BlockFilesResult> BlockUnwantedFilesAsync(string hash,
        BlocklistType blocklistType,
        ConcurrentBag<string> patterns,
        ConcurrentBag<Regex> regexes, IReadOnlyList<string> ignoredDownloads)
    {
        TorrentInfo? download = await GetTorrentAsync(hash);
        BlockFilesResult result = new();

        if (download?.FileStats is null || download.Files is null)
        {
            return result;
        }
        
        if (ignoredDownloads.Count > 0 && download.ShouldIgnore(ignoredDownloads))
        {
            _logger.LogDebug("skip | download is ignored | {name}", download.Name);
            return result;
        }

        bool isPrivate = download.IsPrivate ?? false;
        result.IsPrivate = isPrivate;
        
        if (_contentBlockerConfig.IgnorePrivate && isPrivate)
        {
            // ignore private trackers
            _logger.LogDebug("skip files check | download is private | {name}", download.Name);
            return result;
        }

        List<long> unwantedFiles = [];
        long totalFiles = 0;
        long totalUnwantedFiles = 0;
        
        for (int i = 0; i < download.Files.Length; i++)
        {
            if (download.FileStats?[i].Wanted == null)
            {
                continue;
            }

            totalFiles++;
            
            if (!download.FileStats[i].Wanted.Value)
            {
                totalUnwantedFiles++;
                continue;
            }

            if (_filenameEvaluator.IsValid(download.Files[i].Name, blocklistType, patterns, regexes))
            {
                continue;
            }
            
            _logger.LogInformation("unwanted file found | {file}", download.Files[i].Name);
            unwantedFiles.Add(i);
            totalUnwantedFiles++;
        }

        if (unwantedFiles.Count is 0)
        {
            return result;
        }

        if (totalUnwantedFiles == totalFiles)
        {
            // Skip marking files as unwanted. The download will be removed completely.
            result.ShouldRemove = true;
            
            return result;
        }
        
        _logger.LogDebug("changing priorities | torrent {hash}", hash);

        await _dryRunInterceptor.InterceptAsync(SetUnwantedFiles, download.Id, unwantedFiles.ToArray());

        return result;
    }
    
    public override async Task<List<object>?> GetSeedingDownloads() =>
        (await _client.TorrentGetAsync(Fields))
        ?.Torrents
        ?.Where(x => !string.IsNullOrEmpty(x.HashString))
        .Where(x => x.Status is 5 or 6)
        .Cast<object>()
        .ToList();

    /// <inheritdoc/>
    public override List<object>? FilterDownloadsToBeCleanedAsync(List<object>? downloads, List<CleanCategory> categories)
    {
        return downloads
            ?
            .Cast<TorrentInfo>()
            .Where(x => categories
                .Any(cat => cat.Name.Equals(x.GetCategory(), StringComparison.InvariantCultureIgnoreCase))
            )
            .Cast<object>()
            .ToList();
    }

    public override List<object>? FilterDownloadsToChangeCategoryAsync(List<object>? downloads, List<string> categories)
    {
        return downloads
            ?.Cast<TorrentInfo>()
            .Where(x => !string.IsNullOrEmpty(x.HashString))
            .Where(x => categories.Any(cat => cat.Equals(x.GetCategory(), StringComparison.InvariantCultureIgnoreCase)))
            .Cast<object>()
            .ToList();
    }

    /// <inheritdoc/>
    public override async Task CleanDownloadsAsync(List<object>? downloads, List<CleanCategory> categoriesToClean,
        HashSet<string> excludedHashes, IReadOnlyList<string> ignoredDownloads)
    {
        if (downloads?.Count is null or 0)
        {
            return;
        }
        
        foreach (TorrentInfo download in downloads)
        {
            if (string.IsNullOrEmpty(download.HashString))
            {
                continue;
            }
            
            if (excludedHashes.Any(x => x.Equals(download.HashString, StringComparison.InvariantCultureIgnoreCase)))
            {
                _logger.LogDebug("skip | download is used by an arr | {name}", download.Name);
                continue;
            }

            if (ignoredDownloads.Count > 0 && download.ShouldIgnore(ignoredDownloads))
            {
                _logger.LogDebug("skip | download is ignored | {name}", download.Name);
                continue;
            }
            
            CleanCategory? category = categoriesToClean
                .FirstOrDefault(x =>
                {
                    if (download.DownloadDir is null)
                    {
                        return false;
                    }

                    return Path.GetFileName(Path.TrimEndingDirectorySeparator(download.DownloadDir))
                        .Equals(x.Name, StringComparison.InvariantCultureIgnoreCase);
                });
            
            if (category is null)
            {
                continue;
            }

            if (!_downloadCleanerConfig.DeletePrivate && download.IsPrivate is true)
            {
                _logger.LogDebug("skip | download is private | {name}", download.Name);
                continue;
            }
            
            ContextProvider.Set("downloadName", download.Name);
            ContextProvider.Set("hash", download.HashString);

            TimeSpan seedingTime = TimeSpan.FromSeconds(download.SecondsSeeding ?? 0);
            SeedingCheckResult result = ShouldCleanDownload(download.uploadRatio ?? 0, seedingTime, category);
            
            if (!result.ShouldClean)
            {
                continue;
            }

            await _dryRunInterceptor.InterceptAsync(RemoveDownloadAsync, download.Id);

            _logger.LogInformation(
                "download cleaned | {reason} reached | {name}",
                result.Reason is CleanReason.MaxRatioReached
                    ? "MAX_RATIO & MIN_SEED_TIME"
                    : "MAX_SEED_TIME",
                download.Name
            );

            await _notifier.NotifyDownloadCleaned(download.uploadRatio ?? 0, seedingTime, category.Name, result.Reason);
        }
    }
    
    public override async Task CreateCategoryAsync(string name)
    {
        await Task.CompletedTask;
    }

    public override async Task ChangeCategoryForNoHardLinksAsync(List<object>? downloads, HashSet<string> excludedHashes, IReadOnlyList<string> ignoredDownloads)
    {
        if (downloads?.Count is null or 0)
        {
            return;
        }
        
        if (!string.IsNullOrEmpty(_downloadCleanerConfig.UnlinkedIgnoredRootDir))
        {
            _hardLinkFileService.PopulateFileCounts(_downloadCleanerConfig.UnlinkedIgnoredRootDir);
        }
        
        foreach (TorrentInfo download in downloads.Cast<TorrentInfo>())
        {
            if (string.IsNullOrEmpty(download.HashString) || string.IsNullOrEmpty(download.Name) || download.DownloadDir == null)
            {
                continue;
            }
            
            if (excludedHashes.Any(x => x.Equals(download.HashString, StringComparison.InvariantCultureIgnoreCase)))
            {
                _logger.LogDebug("skip | download is used by an arr | {name}", download.Name);
                continue;
            }
            
            if (ignoredDownloads.Count > 0 && download.ShouldIgnore(ignoredDownloads))
            {
                _logger.LogDebug("skip | download is ignored | {name}", download.Name);
                continue;
            }
        
            ContextProvider.Set("downloadName", download.Name);
            ContextProvider.Set("hash", download.HashString);
            
            bool hasHardlinks = false;
            
            if (download.Files is null || download.FileStats is null)
            {
                _logger.LogDebug("skip | download has no files | {name}", download.Name);
                continue;
            }

            for (int i = 0; i < download.Files.Length; i++)
            {
                TransmissionTorrentFiles file = download.Files[i];
                TransmissionTorrentFileStats stats = download.FileStats[i];
                
                if (stats.Wanted is null or false || string.IsNullOrEmpty(file.Name))
                {
                    continue;
                }

                string filePath = string.Join(Path.DirectorySeparatorChar, Path.Combine(download.DownloadDir, file.Name).Split(['\\', '/']));
                
                long hardlinkCount = _hardLinkFileService.GetHardLinkCount(filePath, !string.IsNullOrEmpty(_downloadCleanerConfig.UnlinkedIgnoredRootDir));
                
                if (hardlinkCount < 0)
                {
                    _logger.LogDebug("skip | could not get file properties | {file}", filePath);
                    hasHardlinks = true;
                    break;
                }

                if (hardlinkCount > 0)
                {
                    hasHardlinks = true;
                    break;
                }
            }

            if (hasHardlinks)
            {
                _logger.LogDebug("skip | download has hardlinks | {name}", download.Name);
                continue;
            }
            
            string currentCategory = download.GetCategory();
            string newLocation = string.Join(Path.DirectorySeparatorChar, Path.Combine(download.DownloadDir, _downloadCleanerConfig.UnlinkedTargetCategory).Split(['\\', '/']));
            
            await _dryRunInterceptor.InterceptAsync(ChangeDownloadLocation, download.Id, newLocation);
            
            _logger.LogInformation("category changed for {name}", download.Name);
            
            await _notifier.NotifyCategoryChanged(currentCategory, _downloadCleanerConfig.UnlinkedTargetCategory);

            download.DownloadDir = newLocation;
        }
    }

    [DryRunSafeguard]
    protected virtual async Task ChangeDownloadLocation(long downloadId, string newLocation)
    {
        await _client.TorrentSetLocationAsync([downloadId], newLocation, true);
    }

    public override async Task DeleteDownload(string hash)
    {
        TorrentInfo? torrent = await GetTorrentAsync(hash);

        if (torrent is null)
        {
            return;
        }

        await _client.TorrentRemoveAsync([torrent.Id], true);
    }

    public override void Dispose()
    {
    }
    
    [DryRunSafeguard]
    protected virtual async Task RemoveDownloadAsync(long downloadId)
    {
        await _client.TorrentRemoveAsync([downloadId], true);
    }
    
    [DryRunSafeguard]
    protected virtual async Task SetUnwantedFiles(long downloadId, long[] unwantedFiles)
    {
        await _client.TorrentSetAsync(new TorrentSettings
        {
            Ids = [downloadId],
            FilesUnwanted = unwantedFiles,
        });
    }
    
    private async Task<(bool, DeleteReason)> EvaluateDownloadRemoval(TorrentInfo torrent)
    {
        (bool ShouldRemove, DeleteReason Reason) result = await CheckIfSlow(torrent);

        if (result.ShouldRemove)
        {
            return result;
        }

        return await CheckIfStuck(torrent);
    }

    private async Task<(bool ShouldRemove, DeleteReason Reason)> CheckIfSlow(TorrentInfo download)
    {
        if (_queueCleanerConfig.SlowMaxStrikes is 0)
        {
            return (false, DeleteReason.None);
        }
        
        if (download.Status is not 4)
        {
            // not in downloading state
            return (false, DeleteReason.None);
        }
        
        if (download.RateDownload <= 0)
        {
            return (false, DeleteReason.None);
        }
        
        if (_queueCleanerConfig.SlowIgnorePrivate && download.IsPrivate is true)
        {
            // ignore private trackers
            _logger.LogDebug("skip slow check | download is private | {name}", download.Name);
            return (false, DeleteReason.None);
        }

        if (download.TotalSize > (_queueCleanerConfig.SlowIgnoreAboveSizeByteSize?.Bytes ?? long.MaxValue))
        {
            _logger.LogDebug("skip slow check | download is too large | {name}", download.Name);
            return (false, DeleteReason.None);
        }
        
        ByteSize minSpeed = _queueCleanerConfig.SlowMinSpeedByteSize;
        ByteSize currentSpeed = new ByteSize(download.RateDownload ?? long.MaxValue);
        SmartTimeSpan maxTime = SmartTimeSpan.FromHours(_queueCleanerConfig.SlowMaxTime);
        SmartTimeSpan currentTime = SmartTimeSpan.FromSeconds(download.Eta ?? 0);

        return await CheckIfSlow(
            download.HashString!,
            download.Name!,
            minSpeed,
            currentSpeed,
            maxTime,
            currentTime
        );
    }

    private async Task<(bool ShouldRemove, DeleteReason Reason)> CheckIfStuck(TorrentInfo download)
    {
        if (_queueCleanerConfig.StalledMaxStrikes is 0)
        {
            return (false, DeleteReason.None);
        }
        
        if (download.Status is not 4)
        {
            // not in downloading state
            return (false, DeleteReason.None);
        }
        
        if (download.RateDownload > 0 || download.Eta > 0)
        {
            return (false, DeleteReason.None);
        }
        
        if (_queueCleanerConfig.StalledIgnorePrivate && (download.IsPrivate ?? false))
        {
            // ignore private trackers
            _logger.LogDebug("skip stalled check | download is private | {name}", download.Name);
            return (false, DeleteReason.None);
        }
        
        ResetStalledStrikesOnProgress(download.HashString!, download.DownloadedEver ?? 0);
        
        return (await _striker.StrikeAndCheckLimit(download.HashString!, download.Name!, _queueCleanerConfig.StalledMaxStrikes, StrikeType.Stalled), DeleteReason.Stalled);
    }

    private async Task<TorrentInfo?> GetTorrentAsync(string hash) =>
        (await _client.TorrentGetAsync(Fields, hash))
        ?.Torrents
        ?.FirstOrDefault();
}<|MERGE_RESOLUTION|>--- conflicted
+++ resolved
@@ -5,11 +5,7 @@
 using Common.Configuration.DownloadCleaner;
 using Common.Configuration.DownloadClient;
 using Common.Configuration.QueueCleaner;
-<<<<<<< HEAD
-using Common.Exceptions;
-=======
 using Common.CustomDataTypes;
->>>>>>> 704fdaca
 using Common.Helpers;
 using Domain.Enums;
 using Infrastructure.Extensions;
@@ -48,11 +44,8 @@
         TorrentFields.SECONDS_SEEDING,
         TorrentFields.UPLOAD_RATIO,
         TorrentFields.TRACKERS,
-<<<<<<< HEAD
-=======
         TorrentFields.RATE_DOWNLOAD,
-        TorrentFields.TOTAL_SIZE
->>>>>>> 704fdaca
+        TorrentFields.TOTAL_SIZE,
     ];
 
     public TransmissionService(
