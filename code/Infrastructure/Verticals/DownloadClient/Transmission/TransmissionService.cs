using System.Collections.Concurrent;
using System.Text.RegularExpressions;
using Common.Configuration.ContentBlocker;
using Common.Configuration.DownloadClient;
using Common.Configuration.QueueCleaner;
using Infrastructure.Verticals.ContentBlocker;
using Infrastructure.Verticals.ItemStriker;
using Microsoft.Extensions.Logging;
using Microsoft.Extensions.Options;
using Transmission.API.RPC;
using Transmission.API.RPC.Arguments;
using Transmission.API.RPC.Entity;

namespace Infrastructure.Verticals.DownloadClient.Transmission;

public sealed class TransmissionService : DownloadServiceBase
{
    private readonly TransmissionConfig _config;
    private readonly Client _client;
    private TorrentInfo[]? _torrentsCache;

    public TransmissionService(
        ILogger<TransmissionService> logger,
        IOptions<TransmissionConfig> config,
        IOptions<QueueCleanerConfig> queueCleanerConfig,
        FilenameEvaluator filenameEvaluator,
        Striker striker
    ) : base(logger, queueCleanerConfig, filenameEvaluator, striker)
    {
        _config = config.Value;
        _config.Validate();
        _client = new(
            new Uri(_config.Url, "/transmission/rpc").ToString(),
            login: _config.Username,
            password: _config.Password
        );
    }

    public override async Task LoginAsync()
    {
        await _client.GetSessionInformationAsync();
    }

<<<<<<< HEAD
    /// <inheritdoc/>
    public override async Task<bool> ShouldRemoveFromArrQueueAsync(string hash)
=======
    public override async Task<RemoveResult> ShouldRemoveFromArrQueueAsync(string hash)
>>>>>>> 058507ac
    {
        RemoveResult result = new();
        TorrentInfo? torrent = await GetTorrentAsync(hash);

        if (torrent is null)
        {
            _logger.LogDebug("failed to find torrent {hash} in the download client", hash);
            return result;
        }
        
        bool shouldRemove = torrent.FileStats?.Length > 0;
        result.IsPrivate = torrent.IsPrivate ?? false;

        foreach (TransmissionTorrentFileStats? stats in torrent.FileStats ?? [])
        {
            if (!stats.Wanted.HasValue)
            {
                // if any files stats are missing, do not remove
                shouldRemove = false;
            }
            
            if (stats.Wanted.HasValue && stats.Wanted.Value)
            {
                // if any files are wanted, do not remove
                shouldRemove = false;
            }
        }

        // remove if all files are unwanted or download is stuck
        result.ShouldRemove = shouldRemove || IsItemStuckAndShouldRemove(torrent);
        
        return result;
    }

    /// <inheritdoc/>
    public override async Task<bool> BlockUnwantedFilesAsync(
        string hash,
        BlocklistType blocklistType,
        ConcurrentBag<string> patterns,
        ConcurrentBag<Regex> regexes
    )
    {
        TorrentInfo? torrent = await GetTorrentAsync(hash);

        if (torrent?.FileStats is null || torrent.Files is null)
        {
            return false;
        }
        
        if (_queueCleanerConfig.StalledIgnorePrivate && (torrent.IsPrivate ?? false))
        {
            // ignore private trackers
            _logger.LogDebug("skip files check | download is private | {name}", torrent.Name);
            return;
        }

        List<long> unwantedFiles = [];
        long totalFiles = 0;
        long totalUnwantedFiles = 0;
        
        for (int i = 0; i < torrent.Files.Length; i++)
        {
            if (torrent.FileStats?[i].Wanted == null)
            {
                continue;
            }

            totalFiles++;
            
            if (!torrent.FileStats[i].Wanted.Value)
            {
                totalUnwantedFiles++;
                continue;
            }

            if (_filenameEvaluator.IsValid(torrent.Files[i].Name, blocklistType, patterns, regexes))
            {
                continue;
            }
            
            _logger.LogInformation("unwanted file found | {file}", torrent.Files[i].Name);
            unwantedFiles.Add(i);
            totalUnwantedFiles++;
        }

        if (unwantedFiles.Count is 0)
        {
            return false;
        }

        if (totalUnwantedFiles == totalFiles)
        {
            // Skip marking files as unwanted. The download will be removed completely.
            return true;
        }
        
        _logger.LogDebug("changing priorities | torrent {hash}", hash);
        
        await _client.TorrentSetAsync(new TorrentSettings
        {
            Ids = [ torrent.Id ],
            FilesUnwanted = unwantedFiles.ToArray(),
        });

        return false;
    }

    public override async Task Delete(string hash)
    {
        TorrentInfo? torrent = await GetTorrentAsync(hash);

        if (torrent is null)
        {
            return;
        }

        await _client.TorrentRemoveAsync([torrent.Id], true);
    }

    public override void Dispose()
    {
    }
    
    private bool IsItemStuckAndShouldRemove(TorrentInfo torrent)
    {
        if (_queueCleanerConfig.StalledMaxStrikes is 0)
        {
            return false;
        }
        
        if (_queueCleanerConfig.StalledIgnorePrivate && (torrent.IsPrivate ?? false))
        {
            // ignore private trackers
            _logger.LogDebug("skip stalled check | download is private | {name}", torrent.Name);
            return false;
        }
        
        if (torrent.Status is not 4)
        {
            // not in downloading state
            return false;
        }

        if (torrent.Eta > 0)
        {
            return false;
        }

        return StrikeAndCheckLimit(torrent.HashString!, torrent.Name!);
    }

    private async Task<TorrentInfo?> GetTorrentAsync(string hash)
    {
        TorrentInfo? torrent = _torrentsCache?
            .FirstOrDefault(x => x.HashString.Equals(hash, StringComparison.InvariantCultureIgnoreCase));
        
        if (_torrentsCache is null || torrent is null)
        {
            string[] fields = [
                TorrentFields.FILES,
                TorrentFields.FILE_STATS,
                TorrentFields.HASH_STRING,
                TorrentFields.ID,
                TorrentFields.ETA,
                TorrentFields.NAME,
                TorrentFields.STATUS,
                TorrentFields.IS_PRIVATE
            ];
            
            // refresh cache
            _torrentsCache = (await _client.TorrentGetAsync(fields))
                ?.Torrents;
        }
        
        if (_torrentsCache?.Length is null or 0)
        {
            _logger.LogDebug("could not list torrents | {url}", _config.Url);
        }
        
        torrent = _torrentsCache?.FirstOrDefault(x => x.HashString.Equals(hash, StringComparison.InvariantCultureIgnoreCase));

        if (torrent is null)
        {
            _logger.LogDebug("could not find torrent | {hash} | {url}", hash, _config.Url);
        }

        return torrent;
    }
}<|MERGE_RESOLUTION|>--- conflicted
+++ resolved
@@ -41,12 +41,8 @@
         await _client.GetSessionInformationAsync();
     }
 
-<<<<<<< HEAD
     /// <inheritdoc/>
-    public override async Task<bool> ShouldRemoveFromArrQueueAsync(string hash)
-=======
     public override async Task<RemoveResult> ShouldRemoveFromArrQueueAsync(string hash)
->>>>>>> 058507ac
     {
         RemoveResult result = new();
         TorrentInfo? torrent = await GetTorrentAsync(hash);
