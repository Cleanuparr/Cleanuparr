using System.Collections.Concurrent;
using System.Text.RegularExpressions;
using Common.Attributes;
using Common.Configuration.ContentBlocker;
using Common.Configuration.DownloadCleaner;
using Common.Configuration.DownloadClient;
using Common.Configuration.QueueCleaner;
using Common.Exceptions;
using Common.Helpers;
using Domain.Enums;
using Infrastructure.Extensions;
using Infrastructure.Interceptors;
using Infrastructure.Verticals.ContentBlocker;
using Infrastructure.Verticals.Context;
using Infrastructure.Verticals.Files;
using Infrastructure.Verticals.ItemStriker;
using Infrastructure.Verticals.Notifications;
using Microsoft.Extensions.Caching.Memory;
using Microsoft.Extensions.Logging;
using Microsoft.Extensions.Options;
using Transmission.API.RPC;
using Transmission.API.RPC.Arguments;
using Transmission.API.RPC.Entity;

namespace Infrastructure.Verticals.DownloadClient.Transmission;

public class TransmissionService : DownloadService, ITransmissionService
{
    private readonly TransmissionConfig _config;
    private readonly Client _client;
    private TorrentInfo[]? _torrentsCache;

    private static readonly string[] Fields =
    [
        TorrentFields.FILES,
        TorrentFields.FILE_STATS,
        TorrentFields.HASH_STRING,
        TorrentFields.ID,
        TorrentFields.ETA,
        TorrentFields.NAME,
        TorrentFields.STATUS,
        TorrentFields.IS_PRIVATE,
        TorrentFields.DOWNLOADED_EVER,
        TorrentFields.DOWNLOAD_DIR,
        TorrentFields.SECONDS_SEEDING,
        TorrentFields.UPLOAD_RATIO,
        TorrentFields.TRACKERS
    ];

    public TransmissionService(
        IHttpClientFactory httpClientFactory,
        ILogger<TransmissionService> logger,
        IOptions<TransmissionConfig> config,
        IOptions<QueueCleanerConfig> queueCleanerConfig,
        IOptions<ContentBlockerConfig> contentBlockerConfig,
        IOptions<DownloadCleanerConfig> downloadCleanerConfig,
        IMemoryCache cache,
        IFilenameEvaluator filenameEvaluator,
        IStriker striker,
        INotificationPublisher notifier,
        IDryRunInterceptor dryRunInterceptor,
        IHardLinkFileService hardLinkFileService
    ) : base(
        logger, queueCleanerConfig, contentBlockerConfig, downloadCleanerConfig, cache,
        filenameEvaluator, striker, notifier, dryRunInterceptor, hardLinkFileService
    )
    {
        _config = config.Value;
        _config.Validate();
        UriBuilder uriBuilder = new(_config.Url);
        uriBuilder.Path = string.IsNullOrEmpty(_config.UrlBase)
            ? $"{uriBuilder.Path.TrimEnd('/')}/rpc"
            : $"{uriBuilder.Path.TrimEnd('/')}/{_config.UrlBase.TrimStart('/').TrimEnd('/')}/rpc";
        _client = new(
            httpClientFactory.CreateClient(Constants.HttpClientWithRetryName),
            uriBuilder.Uri.ToString(),
            login: _config.Username,
            password: _config.Password
        );
    }

    public override async Task LoginAsync()
    {
        await _client.GetSessionInformationAsync();
    }

    /// <inheritdoc/>
    public override async Task<StalledResult> ShouldRemoveFromArrQueueAsync(string hash, IReadOnlyList<string> ignoredDownloads)
    {
        StalledResult result = new();
        TorrentInfo? download = await GetTorrentAsync(hash);

        if (download is null)
        {
            _logger.LogDebug("failed to find torrent {hash} in the download client", hash);
            return result;
        }
        
        if (ignoredDownloads.Count > 0 && download.ShouldIgnore(ignoredDownloads))
        {
            _logger.LogDebug("skip | download is ignored | {name}", download.Name);
            return result;
        }
        
        bool shouldRemove = download.FileStats?.Length > 0;
        result.IsPrivate = download.IsPrivate ?? false;

        foreach (TransmissionTorrentFileStats? stats in download.FileStats ?? [])
        {
            if (!stats.Wanted.HasValue)
            {
                // if any files stats are missing, do not remove
                shouldRemove = false;
            }
            
            if (stats.Wanted.HasValue && stats.Wanted.Value)
            {
                // if any files are wanted, do not remove
                shouldRemove = false;
            }
        }
        
        if (shouldRemove)
        {
            // remove if all files are unwanted
            result.ShouldRemove = true;
            result.DeleteReason = DeleteReason.AllFilesBlocked;
            return result;
        }

        // remove if download is stuck
        (result.ShouldRemove, result.DeleteReason) = await IsItemStuckAndShouldRemove(download);

        return result;
    }

    /// <inheritdoc/>
    public override async Task<BlockFilesResult> BlockUnwantedFilesAsync(string hash,
        BlocklistType blocklistType,
        ConcurrentBag<string> patterns,
        ConcurrentBag<Regex> regexes, IReadOnlyList<string> ignoredDownloads)
    {
        TorrentInfo? download = await GetTorrentAsync(hash);
        BlockFilesResult result = new();

        if (download?.FileStats is null || download.Files is null)
        {
            return result;
        }
        
        if (ignoredDownloads.Count > 0 && download.ShouldIgnore(ignoredDownloads))
        {
            _logger.LogDebug("skip | download is ignored | {name}", download.Name);
            return result;
        }

        bool isPrivate = download.IsPrivate ?? false;
        result.IsPrivate = isPrivate;
        
        if (_contentBlockerConfig.IgnorePrivate && isPrivate)
        {
            // ignore private trackers
            _logger.LogDebug("skip files check | download is private | {name}", download.Name);
            return result;
        }

        List<long> unwantedFiles = [];
        long totalFiles = 0;
        long totalUnwantedFiles = 0;
        
        for (int i = 0; i < download.Files.Length; i++)
        {
            if (download.FileStats?[i].Wanted == null)
            {
                continue;
            }

            totalFiles++;
            
            if (!download.FileStats[i].Wanted.Value)
            {
                totalUnwantedFiles++;
                continue;
            }

            if (_filenameEvaluator.IsValid(download.Files[i].Name, blocklistType, patterns, regexes))
            {
                continue;
            }
            
            _logger.LogInformation("unwanted file found | {file}", download.Files[i].Name);
            unwantedFiles.Add(i);
            totalUnwantedFiles++;
        }

        if (unwantedFiles.Count is 0)
        {
            return result;
        }

        if (totalUnwantedFiles == totalFiles)
        {
            // Skip marking files as unwanted. The download will be removed completely.
            result.ShouldRemove = true;
            
            return result;
        }
        
        _logger.LogDebug("changing priorities | torrent {hash}", hash);

        await _dryRunInterceptor.InterceptAsync(SetUnwantedFiles, download.Id, unwantedFiles.ToArray());

        return result;
    }
    
    public override async Task<List<object>?> GetSeedingDownloads()
    {
<<<<<<< HEAD
        string[] fields = [
            TorrentFields.FILES,
            TorrentFields.FILE_STATS,
            TorrentFields.HASH_STRING,
            TorrentFields.ID,
            TorrentFields.ETA,
            TorrentFields.NAME,
            TorrentFields.STATUS,
            TorrentFields.IS_PRIVATE,
            TorrentFields.DOWNLOADED_EVER,
            TorrentFields.DOWNLOAD_DIR,
            TorrentFields.SECONDS_SEEDING,
            TorrentFields.UPLOAD_RATIO
        ];

        return (await _client.TorrentGetAsync(fields))
=======
        return (await _client.TorrentGetAsync(Fields))
>>>>>>> 5fe0f575
            ?.Torrents
            ?.Where(x => !string.IsNullOrEmpty(x.HashString))
            .Where(x => x.Status is 5 or 6)
            .Cast<object>()
            .ToList();
    }

    /// <inheritdoc/>
    public override List<object>? FilterDownloadsToBeCleanedAsync(List<object>? downloads, List<CleanCategory> categories)
    {
        return downloads
            ?
            .Cast<TorrentInfo>()
            .Where(x => categories
                .Any(cat =>
                {
                    if (x.DownloadDir is null)
                    {
                        return false;
                    }
                    
                    return Path.GetFileName(Path.TrimEndingDirectorySeparator(x.DownloadDir))
                        .Equals(cat.Name, StringComparison.InvariantCultureIgnoreCase);
                })
            )
            .Cast<object>()
            .ToList();
    }

    public override List<object>? FilterDownloadsToChangeCategoryAsync(List<object>? downloads, List<string> categories)
    {
        throw new NotImplementedException();
    }

    /// <inheritdoc/>
<<<<<<< HEAD
    public override async Task CleanDownloadsAsync(List<object>? downloads, List<CleanCategory> categoriesToClean,
        HashSet<string> excludedHashes)
=======
    public override async Task CleanDownloads(List<object> downloads, List<Category> categoriesToClean, HashSet<string> excludedHashes,
        IReadOnlyList<string> ignoredDownloads)
>>>>>>> 5fe0f575
    {
        foreach (TorrentInfo download in downloads)
        {
            if (string.IsNullOrEmpty(download.HashString))
            {
                continue;
            }

            if (ignoredDownloads.Count > 0 && download.ShouldIgnore(ignoredDownloads))
            {
                _logger.LogDebug("skip | download is ignored | {name}", download.Name);
                continue;
            }
            
            CleanCategory? category = categoriesToClean
                .FirstOrDefault(x =>
                {
                    if (download.DownloadDir is null)
                    {
                        return false;
                    }

                    return Path.GetFileName(Path.TrimEndingDirectorySeparator(download.DownloadDir))
                        .Equals(x.Name, StringComparison.InvariantCultureIgnoreCase);
                });
            
            if (category is null)
            {
                continue;
            }

            if (excludedHashes.Any(x => x.Equals(download.HashString, StringComparison.InvariantCultureIgnoreCase)))
            {
                _logger.LogDebug("skip | download is used by an arr | {name}", download.Name);
                continue;
            }

            if (!_downloadCleanerConfig.DeletePrivate && download.IsPrivate is true)
            {
                _logger.LogDebug("skip | download is private | {name}", download.Name);
                continue;
            }
            
            ContextProvider.Set("downloadName", download.Name);
            ContextProvider.Set("hash", download.HashString);

            TimeSpan seedingTime = TimeSpan.FromSeconds(download.SecondsSeeding ?? 0);
            SeedingCheckResult result = ShouldCleanDownload(download.uploadRatio ?? 0, seedingTime, category);
            
            if (!result.ShouldClean)
            {
                continue;
            }

            await _dryRunInterceptor.InterceptAsync(RemoveDownloadAsync, download.Id);

            _logger.LogInformation(
                "download cleaned | {reason} reached | {name}",
                result.Reason is CleanReason.MaxRatioReached
                    ? "MAX_RATIO & MIN_SEED_TIME"
                    : "MAX_SEED_TIME",
                download.Name
            );

            await _notifier.NotifyDownloadCleaned(download.uploadRatio ?? 0, seedingTime, category.Name, result.Reason);
        }
    }
    
    public override async Task CreateCategoryAsync(string name)
    {
        throw new NotImplementedException();
    }

    public override async Task ChangeCategoryForNoHardLinksAsync(List<object>? downloads, HashSet<string> excludedHashes)
    {
        if (downloads?.Count is null or 0)
        {
            return;
        }
        
        if (_downloadCleanerConfig.NoHardLinksIgnoreRootDir)
        {
            downloads
                .Cast<TorrentInfo>()
                .Select(x =>
                {
                    if (x.DownloadDir == null)
                    {
                        return string.Empty;
                    }
                    
                    string? firstDir = GetRootWithFirstDirectory(x.DownloadDir);

                    if (string.IsNullOrEmpty(firstDir))
                    {
                        return string.Empty;
                    }

                    if (firstDir == Path.GetPathRoot(x.DownloadDir))
                    {
                        return string.Empty;
                    }
                    
                    return firstDir;
                })
                .Where(x => !string.IsNullOrEmpty(x))
                .Distinct()
                .ToList()
                .ForEach(x =>
                {
                    _logger.LogTrace("populating file counts from {dir}", x);
                    
                    if (!Directory.Exists(x))
                    {
                        throw new ValidationException($"directory \"{x}\" does not exist");
                    }
                    
                    _hardLinkFileService.PopulateFileCounts(x);
                });
        }
        
        foreach (TorrentInfo download in downloads.Cast<TorrentInfo>())
        {
            if (string.IsNullOrEmpty(download.HashString) || download.DownloadDir == null)
            {
                _logger.LogDebug("skip | download hash or download directory is null for {name}", download.Name);
                continue;
            }
            
            if (excludedHashes.Any(x => x.Equals(download.HashString, StringComparison.InvariantCultureIgnoreCase)))
            {
                _logger.LogDebug("skip | download is used by an arr | {name}", download.Name);
                continue;
            }

            ContextProvider.Set("downloadName", download.Name);
            ContextProvider.Set("hash", download.HashString);
            
            bool hasHardlinks = false;
            
            if (download.Files != null)
            {
                foreach (TransmissionTorrentFiles file in download.Files)
                {
                    string filePath = Path.Combine(download.DownloadDir, file.Name);
                    
                    long hardlinkCount = _hardLinkFileService.GetHardLinkCount(filePath, _downloadCleanerConfig.NoHardLinksIgnoreRootDir);

                    if (hardlinkCount < 0)
                    {
                        _logger.LogDebug("skip | could not get file properties | {name}", download.Name);
                        hasHardlinks = true;
                        break;
                    }

                    if (hardlinkCount > 0)
                    {
                        hasHardlinks = true;
                        break;
                    }
                }
            }
            
            if (hasHardlinks)
            {
                _logger.LogDebug("skip | download has hardlinks | {name}", download.Name);
                continue;
            }
            
            // Get the current category (directory name)
            string currentCategory = Path.GetFileName(Path.TrimEndingDirectorySeparator(download.DownloadDir));
            
            // Create the new location path
            string newLocation = Path.Combine(
                Path.GetDirectoryName(Path.TrimEndingDirectorySeparator(download.DownloadDir)) ?? string.Empty,
                _downloadCleanerConfig.NoHardLinksCategory
            );
            
            await _dryRunInterceptor.InterceptAsync(MoveDownload, download.Id, newLocation);
            
            _logger.LogInformation("category changed for {name}", download.Name);
            
            await _notifier.NotifyCategoryChanged(currentCategory, _downloadCleanerConfig.NoHardLinksCategory);
        }
    }

    [DryRunSafeguard]
    protected virtual async Task MoveDownload(long downloadId, string newLocation)
    {
        await _client.TorrentSetAsync(new TorrentSettings
        {
            Ids = [downloadId],
            Location = newLocation,
            // Move = true
        });
    }

    public override async Task DeleteDownload(string hash)
    {
        TorrentInfo? torrent = await GetTorrentAsync(hash);

        if (torrent is null)
        {
            return;
        }

        await _client.TorrentRemoveAsync([torrent.Id], true);
    }

    public override void Dispose()
    {
    }
    
    [DryRunSafeguard]
    protected virtual async Task RemoveDownloadAsync(long downloadId)
    {
        await _client.TorrentRemoveAsync([downloadId], true);
    }
    
    [DryRunSafeguard]
    protected virtual async Task SetUnwantedFiles(long downloadId, long[] unwantedFiles)
    {
        await _client.TorrentSetAsync(new TorrentSettings
        {
            Ids = [downloadId],
            FilesUnwanted = unwantedFiles,
        });
    }
    
    private async Task<(bool, DeleteReason)> IsItemStuckAndShouldRemove(TorrentInfo torrent)
    {
        if (_queueCleanerConfig.StalledMaxStrikes is 0)
        {
            return (false, default);
        }
        
        if (_queueCleanerConfig.StalledIgnorePrivate && (torrent.IsPrivate ?? false))
        {
            // ignore private trackers
            _logger.LogDebug("skip stalled check | download is private | {name}", torrent.Name);
            return (false, default);
        }
        
        if (torrent.Status is not 4)
        {
            // not in downloading state
            return (false, default);
        }

        if (torrent.Eta > 0)
        {
            return (false, default);
        }
        
        ResetStrikesOnProgress(torrent.HashString!, torrent.DownloadedEver ?? 0);

        return (await StrikeAndCheckLimit(torrent.HashString!, torrent.Name!, StrikeType.Stalled), DeleteReason.Stalled);
    }

    private async Task<TorrentInfo?> GetTorrentAsync(string hash)
    {
        TorrentInfo? torrent = _torrentsCache?
            .FirstOrDefault(x => x.HashString.Equals(hash, StringComparison.InvariantCultureIgnoreCase));
        
        if (_torrentsCache is null || torrent is null)
        {
            // refresh cache
            _torrentsCache = (await _client.TorrentGetAsync(Fields))
                ?.Torrents;
        }
        
        if (_torrentsCache?.Length is null or 0)
        {
            _logger.LogDebug("could not list torrents | {url}", _config.Url);
        }
        
        torrent = _torrentsCache?.FirstOrDefault(x => x.HashString.Equals(hash, StringComparison.InvariantCultureIgnoreCase));

        if (torrent is null)
        {
            _logger.LogDebug("could not find torrent | {hash} | {url}", hash, _config.Url);
        }

        return torrent;
    }
}<|MERGE_RESOLUTION|>--- conflicted
+++ resolved
@@ -215,7 +215,6 @@
     
     public override async Task<List<object>?> GetSeedingDownloads()
     {
-<<<<<<< HEAD
         string[] fields = [
             TorrentFields.FILES,
             TorrentFields.FILE_STATS,
@@ -232,9 +231,6 @@
         ];
 
         return (await _client.TorrentGetAsync(fields))
-=======
-        return (await _client.TorrentGetAsync(Fields))
->>>>>>> 5fe0f575
             ?.Torrents
             ?.Where(x => !string.IsNullOrEmpty(x.HashString))
             .Where(x => x.Status is 5 or 6)
@@ -270,13 +266,8 @@
     }
 
     /// <inheritdoc/>
-<<<<<<< HEAD
     public override async Task CleanDownloadsAsync(List<object>? downloads, List<CleanCategory> categoriesToClean,
-        HashSet<string> excludedHashes)
-=======
-    public override async Task CleanDownloads(List<object> downloads, List<Category> categoriesToClean, HashSet<string> excludedHashes,
-        IReadOnlyList<string> ignoredDownloads)
->>>>>>> 5fe0f575
+        HashSet<string> excludedHashes, IReadOnlyList<string> ignoredDownloads)
     {
         foreach (TorrentInfo download in downloads)
         {
