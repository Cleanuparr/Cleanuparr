using System.Collections.Concurrent;
using System.Text.RegularExpressions;
using Common.Configuration.ContentBlocker;
using Common.Configuration.DownloadCleaner;
using Infrastructure.Interceptors;

namespace Infrastructure.Verticals.DownloadClient;

public interface IDownloadService : IDisposable
{
    public Task LoginAsync();

    /// <summary>
    /// Checks whether the download should be removed from the *arr queue.
    /// </summary>
    /// <param name="hash">The download hash.</param>
    /// <param name="ignoredDownloads">Downloads to ignore from processing.</param>
    public Task<StalledResult> ShouldRemoveFromArrQueueAsync(string hash, IReadOnlyList<string> ignoredDownloads);

    /// <summary>
    /// Blocks unwanted files from being fully downloaded.
    /// </summary>
    /// <param name="hash">The torrent hash.</param>
    /// <param name="blocklistType">The <see cref="BlocklistType"/>.</param>
    /// <param name="patterns">The patterns to test the files against.</param>
    /// <param name="regexes">The regexes to test the files against.</param>
    /// <param name="ignoredDownloads">Downloads to ignore from processing.</param>
    /// <returns>True if all files have been blocked; otherwise false.</returns>
    public Task<BlockFilesResult> BlockUnwantedFilesAsync(string hash,
        BlocklistType blocklistType,
        ConcurrentBag<string> patterns,
        ConcurrentBag<Regex> regexes,
        IReadOnlyList<string> ignoredDownloads
    );

    /// <summary>
    /// Fetches all seeding downloads.
    /// </summary>
    /// <returns>A list of downloads that are seeding.</returns>
    Task<List<object>?> GetSeedingDownloads();

    /// <summary>
    /// Filters downloads that should be cleaned.
    /// </summary>
    /// <param name="downloads">The downloads to filter.</param>
    /// <param name="categories">The categories by which to filter the downloads.</param>
    /// <returns>A list of downloads for the provided categories.</returns>
<<<<<<< HEAD
    List<object>? FilterDownloadsToBeCleanedAsync(List<object>? downloads, List<CleanCategory> categories);

    /// <summary>
    /// Filters downloads that should have their category changed.
    /// </summary>
    /// <param name="downloads">The downloads to filter.</param>
    /// <param name="categories">The categories by which to filter the downloads.</param>
    /// <returns>A list of downloads for the provided categories.</returns>
    List<object>? FilterDownloadsToChangeCategoryAsync(List<object>? downloads, List<string> categories);
=======
    Task<List<object>?> GetAllDownloadsToBeCleaned(List<Category> categories);
>>>>>>> 5fe0f575

    /// <summary>
    /// Cleans the downloads.
    /// </summary>
    /// <param name="downloads">The downloads to clean.</param>
    /// <param name="categoriesToClean">The categories that should be cleaned.</param>
    /// <param name="excludedHashes">The hashes that should not be cleaned.</param>
<<<<<<< HEAD
    Task CleanDownloadsAsync(List<object>? downloads, List<CleanCategory> categoriesToClean, HashSet<string> excludedHashes);
=======
    /// <param name="ignoredDownloads">Downloads to ignore from processing.</param>
    public abstract Task CleanDownloads(List<object> downloads, List<Category> categoriesToClean, HashSet<string> excludedHashes,
        IReadOnlyList<string> ignoredDownloads);
>>>>>>> 5fe0f575

    /// <summary>
    /// Changes the category for downloads that have no hardlinks.
    /// </summary>
    /// <param name="downloads">The downloads to change.</param>
    /// <param name="excludedHashes"></param>
    Task ChangeCategoryForNoHardLinksAsync(List<object>? downloads, HashSet<string> excludedHashes);
    
    /// <summary>
    /// Deletes a download item.
    /// </summary>
    public Task DeleteDownload(string hash);

    /// <summary>
    /// Creates a category.
    /// </summary>
    /// <param name="name">The category name.</param>
    public Task CreateCategoryAsync(string name);
}<|MERGE_RESOLUTION|>--- conflicted
+++ resolved
@@ -45,7 +45,6 @@
     /// <param name="downloads">The downloads to filter.</param>
     /// <param name="categories">The categories by which to filter the downloads.</param>
     /// <returns>A list of downloads for the provided categories.</returns>
-<<<<<<< HEAD
     List<object>? FilterDownloadsToBeCleanedAsync(List<object>? downloads, List<CleanCategory> categories);
 
     /// <summary>
@@ -55,9 +54,6 @@
     /// <param name="categories">The categories by which to filter the downloads.</param>
     /// <returns>A list of downloads for the provided categories.</returns>
     List<object>? FilterDownloadsToChangeCategoryAsync(List<object>? downloads, List<string> categories);
-=======
-    Task<List<object>?> GetAllDownloadsToBeCleaned(List<Category> categories);
->>>>>>> 5fe0f575
 
     /// <summary>
     /// Cleans the downloads.
@@ -65,13 +61,7 @@
     /// <param name="downloads">The downloads to clean.</param>
     /// <param name="categoriesToClean">The categories that should be cleaned.</param>
     /// <param name="excludedHashes">The hashes that should not be cleaned.</param>
-<<<<<<< HEAD
-    Task CleanDownloadsAsync(List<object>? downloads, List<CleanCategory> categoriesToClean, HashSet<string> excludedHashes);
-=======
-    /// <param name="ignoredDownloads">Downloads to ignore from processing.</param>
-    public abstract Task CleanDownloads(List<object> downloads, List<Category> categoriesToClean, HashSet<string> excludedHashes,
-        IReadOnlyList<string> ignoredDownloads);
->>>>>>> 5fe0f575
+    Task CleanDownloadsAsync(List<object>? downloads, List<CleanCategory> categoriesToClean, HashSet<string> excludedHashes, IReadOnlyList<string> ignoredDownloads);
 
     /// <summary>
     /// Changes the category for downloads that have no hardlinks.
