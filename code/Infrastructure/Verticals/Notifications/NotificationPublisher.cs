--- conflicted
+++ resolved
@@ -48,19 +48,15 @@
             switch (strikeType)
             {
                 case StrikeType.Stalled:
-<<<<<<< HEAD
+                case StrikeType.DownloadingMetadata:
                     await NotifyInternal(notification.Adapt<StalledStrikeNotification>());
-=======
-                case StrikeType.DownloadingMetadata:
-                    await _dryRunInterceptor.InterceptAsync(Notify<StalledStrikeNotification>, notification.Adapt<StalledStrikeNotification>());
->>>>>>> 6fbae768
                     break;
                 case StrikeType.ImportFailed:
                     await NotifyInternal(notification.Adapt<FailedImportStrikeNotification>());
                     break;
                 case StrikeType.SlowSpeed:
                 case StrikeType.SlowTime:
-                    await _dryRunInterceptor.InterceptAsync(Notify<SlowStrikeNotification>, notification.Adapt<SlowStrikeNotification>());
+                    await NotifyInternal(notification.Adapt<SlowStrikeNotification>());
                     break;
             }
         }
