﻿using System.Collections.Concurrent;
using System.Diagnostics;
using System.Text.RegularExpressions;
using Common.Configuration.Arr;
using Common.Configuration.ContentBlocker;
using Common.Helpers;
using Domain.Enums;
using Microsoft.Extensions.Caching.Memory;
using Microsoft.Extensions.Logging;
using Microsoft.Extensions.Options;

namespace Infrastructure.Verticals.ContentBlocker;

public sealed class BlocklistProvider
{
    private readonly ILogger<BlocklistProvider> _logger;
    private readonly SonarrConfig _sonarrConfig;
    private readonly RadarrConfig _radarrConfig;
    private readonly LidarrConfig _lidarrConfig;
    private readonly HttpClient _httpClient;
    private readonly IMemoryCache _cache;
    private bool _initialized;

    private const string Type = "type";
    private const string Patterns = "patterns";
    private const string Regexes = "regexes";

    public BlocklistProvider(
        ILogger<BlocklistProvider> logger,
        IOptions<SonarrConfig> sonarrConfig,
        IOptions<RadarrConfig> radarrConfig,
        IOptions<LidarrConfig> lidarrConfig,
        IMemoryCache cache,
        IHttpClientFactory httpClientFactory
    )
    {
        _logger = logger;
<<<<<<< HEAD
        _sonarrConfig = sonarrConfig.Value;
        _radarrConfig = radarrConfig.Value;
        _lidarrConfig = lidarrConfig.Value;
        _cache = cache;
        _httpClient = httpClientFactory.CreateClient();
=======
        _config = config.Value;
        _httpClient = httpClientFactory.CreateClient(Constants.HttpClientWithRetryName);
        
        _config.Validate();
        
        if (_config.Blacklist?.Enabled is true)
        {
            BlocklistType = BlocklistType.Blacklist;
        }

        if (_config.Whitelist?.Enabled is true)
        {
            BlocklistType = BlocklistType.Whitelist;
        }
>>>>>>> 2bc8e445
    }

    public async Task LoadBlocklistsAsync()
    {
        if (_initialized)
        {
            _logger.LogDebug("blocklists already loaded");
            return;
        }
        
        try
        {
            await LoadPatternsAndRegexesAsync(_sonarrConfig.Block.Type, _sonarrConfig.Block.Path, InstanceType.Sonarr);
            await LoadPatternsAndRegexesAsync(_radarrConfig.Block.Type, _radarrConfig.Block.Path, InstanceType.Radarr);
            await LoadPatternsAndRegexesAsync(_lidarrConfig.Block.Type, _lidarrConfig.Block.Path, InstanceType.Lidarr);
            
            _initialized = true;
        }
        catch
        {
            _logger.LogError("failed to load blocklists");
            throw;
        }
    }

    public BlocklistType GetBlocklistType(InstanceType instanceType)
    {
        _cache.TryGetValue($"{instanceType.ToString()}_{Type}", out BlocklistType? blocklistType);

        return blocklistType ?? BlocklistType.Blacklist;
    }
    
    public ConcurrentBag<string> GetPatterns(InstanceType instanceType)
    {
        _cache.TryGetValue($"{instanceType.ToString()}_{Patterns}", out ConcurrentBag<string>? patterns);

        return patterns ?? [];
    }

    public ConcurrentBag<Regex> GetRegexes(InstanceType instanceType)
    {
        _cache.TryGetValue($"{instanceType.ToString()}_{Regexes}", out ConcurrentBag<Regex>? regexes);
        
        return regexes ?? [];
    }

    private async Task LoadPatternsAndRegexesAsync(BlocklistType blocklistType, string? blocklistPath, InstanceType instanceType)
    {
        if (string.IsNullOrEmpty(blocklistPath))
        {
            return;
        }
        
        string[] filePatterns = await ReadContentAsync(blocklistPath);
        
        long startTime = Stopwatch.GetTimestamp();
        ParallelOptions options = new() { MaxDegreeOfParallelism = 5 };
        const string regexId = "regex:";
        ConcurrentBag<string> patterns = [];
        ConcurrentBag<Regex> regexes = [];
        
        Parallel.ForEach(filePatterns, options, pattern =>
        {
            if (!pattern.StartsWith(regexId))
            {
                patterns.Add(pattern);
                return;
            }
            
            pattern = pattern[regexId.Length..];
            
            try
            {
                Regex regex = new(pattern, RegexOptions.Compiled);
                regexes.Add(regex);
            }
            catch (ArgumentException)
            {
                _logger.LogWarning("invalid regex | {pattern}", pattern);
            }
        });

        TimeSpan elapsed = Stopwatch.GetElapsedTime(startTime);

        _cache.Set($"{instanceType.ToString()}_{Type}", blocklistType);
        _cache.Set($"{instanceType.ToString()}_{Patterns}", patterns);
        _cache.Set($"{instanceType.ToString()}_{Regexes}", regexes);
        
        _logger.LogDebug("loaded {count} patterns", patterns.Count);
        _logger.LogDebug("loaded {count} regexes", regexes.Count);
        _logger.LogDebug("blocklist loaded in {elapsed} ms | {path}", elapsed.TotalMilliseconds, blocklistPath);
    }
    
    private async Task<string[]> ReadContentAsync(string path)
    {
        if (Uri.TryCreate(path, UriKind.Absolute, out var uri) && (uri.Scheme == Uri.UriSchemeHttp || uri.Scheme == Uri.UriSchemeHttps))
        {
            // http(s) url
            return await ReadFromUrlAsync(path);
        }

        if (File.Exists(path))
        {
            // local file path
            return await File.ReadAllLinesAsync(path);
        }

        throw new ArgumentException($"blocklist not found | {path}");
    }

    private async Task<string[]> ReadFromUrlAsync(string url)
    {
        using HttpResponseMessage response = await _httpClient.GetAsync(url);
        response.EnsureSuccessStatusCode();
        
        return (await response.Content.ReadAsStringAsync())
            .Split(['\r','\n'], StringSplitOptions.RemoveEmptyEntries);
    }
}<|MERGE_RESOLUTION|>--- conflicted
+++ resolved
@@ -1,4 +1,4 @@
-﻿using System.Collections.Concurrent;
+using System.Collections.Concurrent;
 using System.Diagnostics;
 using System.Text.RegularExpressions;
 using Common.Configuration.Arr;
@@ -35,28 +35,11 @@
     )
     {
         _logger = logger;
-<<<<<<< HEAD
         _sonarrConfig = sonarrConfig.Value;
         _radarrConfig = radarrConfig.Value;
         _lidarrConfig = lidarrConfig.Value;
         _cache = cache;
-        _httpClient = httpClientFactory.CreateClient();
-=======
-        _config = config.Value;
         _httpClient = httpClientFactory.CreateClient(Constants.HttpClientWithRetryName);
-        
-        _config.Validate();
-        
-        if (_config.Blacklist?.Enabled is true)
-        {
-            BlocklistType = BlocklistType.Blacklist;
-        }
-
-        if (_config.Whitelist?.Enabled is true)
-        {
-            BlocklistType = BlocklistType.Whitelist;
-        }
->>>>>>> 2bc8e445
     }
 
     public async Task LoadBlocklistsAsync()
