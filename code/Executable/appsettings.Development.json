--- conflicted
+++ resolved
@@ -35,9 +35,7 @@
     "STALLED_RESET_STRIKES_ON_PROGRESS": true,
     "STALLED_IGNORE_PRIVATE": true,
     "STALLED_DELETE_PRIVATE": false,
-<<<<<<< HEAD
-    "DOWNLOADING_METADATA_MAX_STRIKES": 3
-=======
+    "DOWNLOADING_METADATA_MAX_STRIKES": 3,
     "SLOW_MAX_STRIKES": 5,
     "SLOW_RESET_STRIKES_ON_PROGRESS": true,
     "SLOW_IGNORE_PRIVATE": false,
@@ -45,7 +43,6 @@
     "SLOW_MIN_SPEED": "1MB",
     "SLOW_MAX_TIME": 20,
     "SLOW_IGNORE_ABOVE_SIZE": "4GB"
->>>>>>> 704fdaca
   },
   "DownloadCleaner": {
     "Enabled": false,
