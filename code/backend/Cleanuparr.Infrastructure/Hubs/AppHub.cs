using Cleanuparr.Infrastructure.Logging;
<<<<<<< HEAD
using Cleanuparr.Infrastructure.Services.Interfaces;
=======
using Cleanuparr.Infrastructure.Models;
using Cleanuparr.Infrastructure.Services;
>>>>>>> d224b2de
using Cleanuparr.Persistence;
using Microsoft.AspNetCore.SignalR;
using Microsoft.EntityFrameworkCore;
using Microsoft.Extensions.Logging;

namespace Cleanuparr.Infrastructure.Hubs;

/// <summary>
/// Unified SignalR hub for logs and events
/// </summary>
public class AppHub : Hub
{
    private readonly ILogger<AppHub> _logger;
    private readonly EventsContext _context;
    private readonly IJobManagementService _jobManagementService;
    private readonly SignalRLogSink _logSink;
    private readonly AppStatusSnapshot _statusSnapshot;

<<<<<<< HEAD
    public AppHub(ILogger<AppHub> logger, EventsContext context, IJobManagementService jobManagementService)
    {
        _context = context;
        _logger = logger;
        _jobManagementService = jobManagementService;
=======
    public AppHub(EventsContext context, ILogger<AppHub> logger, AppStatusSnapshot statusSnapshot)
    {
        _context = context;
        _logger = logger;
        _statusSnapshot = statusSnapshot;
>>>>>>> d224b2de
        _logSink = SignalRLogSink.Instance;
    }

    /// <summary>
    /// Client requests recent logs
    /// </summary>
    public async Task GetRecentLogs()
    {
        try 
        {
            var logs = _logSink.GetRecentLogs();
            await Clients.Caller.SendAsync("LogsReceived", logs);
            _logger.LogDebug("Sent {count} recent logs to client {connectionId}", logs.Count(), Context.ConnectionId);
        }
        catch (Exception ex)
        {
            _logger.LogError(ex, "Failed to send recent logs to client");
        }
    }

    /// <summary>
    /// Client requests recent events
    /// </summary>
    public async Task GetRecentEvents(int count = 10)
    {
        try
        {
            var events = await _context.Events
                .OrderByDescending(e => e.Timestamp)
                .Take(Math.Min(count, 100)) // Cap at 100
                .ToListAsync();

            await Clients.Caller.SendAsync("EventsReceived", events);
            _logger.LogDebug("Sent {count} recent events to client {connectionId}", events.Count, Context.ConnectionId);
        }
        catch (Exception ex)
        {
            _logger.LogError(ex, "Failed to send recent events to client");
        }
    }

    /// <summary>
    /// Client requests current job statuses
    /// </summary>
    public async Task GetJobStatus()
    {
        try
        {
            var jobs = await _jobManagementService.GetAllJobs();
            await Clients.All.SendAsync("JobsStatusUpdate", jobs);
        }
        catch (Exception ex)
        {
            _logger.LogError(ex, "Failed to send job status to client");
        }
    }

    /// <summary>
    /// Client connection established
    /// </summary>
    public override async Task OnConnectedAsync()
    {
        _logger.LogTrace("Client connected to AppHub: {ConnectionId}", Context.ConnectionId);

        var status = _statusSnapshot.Current;
        if (status.CurrentVersion is not null || status.LatestVersion is not null)
        {
            await Clients.Caller.SendAsync("AppStatusUpdated", status);
        }

        await base.OnConnectedAsync();
    }

    /// <summary>
    /// Client disconnected
    /// </summary>
    public override async Task OnDisconnectedAsync(Exception? exception)
    {
        _logger.LogTrace("Client disconnected from AppHub: {ConnectionId}", Context.ConnectionId);
        await base.OnDisconnectedAsync(exception);
    }
}<|MERGE_RESOLUTION|>--- conflicted
+++ resolved
@@ -1,10 +1,7 @@
 using Cleanuparr.Infrastructure.Logging;
-<<<<<<< HEAD
-using Cleanuparr.Infrastructure.Services.Interfaces;
-=======
 using Cleanuparr.Infrastructure.Models;
 using Cleanuparr.Infrastructure.Services;
->>>>>>> d224b2de
+using Cleanuparr.Infrastructure.Services.Interfaces;
 using Cleanuparr.Persistence;
 using Microsoft.AspNetCore.SignalR;
 using Microsoft.EntityFrameworkCore;
@@ -23,19 +20,12 @@
     private readonly SignalRLogSink _logSink;
     private readonly AppStatusSnapshot _statusSnapshot;
 
-<<<<<<< HEAD
-    public AppHub(ILogger<AppHub> logger, EventsContext context, IJobManagementService jobManagementService)
-    {
-        _context = context;
-        _logger = logger;
-        _jobManagementService = jobManagementService;
-=======
-    public AppHub(EventsContext context, ILogger<AppHub> logger, AppStatusSnapshot statusSnapshot)
+    public AppHub(EventsContext context, ILogger<AppHub> logger, AppStatusSnapshot statusSnapshot, IJobManagementService jobManagementService)
     {
         _context = context;
         _logger = logger;
         _statusSnapshot = statusSnapshot;
->>>>>>> d224b2de
+        _jobManagementService = jobManagementService;
         _logSink = SignalRLogSink.Instance;
     }
 
